--- conflicted
+++ resolved
@@ -41,8 +41,6 @@
 .featureImage {
   height: 180px;
   width: 180px;
-<<<<<<< HEAD
-=======
 }
 
 .banner {
@@ -63,5 +61,4 @@
 .bannerWrapper {
   padding: 0 0;
   background-color: black;
->>>>>>> b21aafbc
 }