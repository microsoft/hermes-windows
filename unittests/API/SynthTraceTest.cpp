--- conflicted
+++ resolved
@@ -245,33 +245,15 @@
   EXPECT_EQ_RECORD(
       SynthTrace::CreatePropNameIDRecord(
           dummyTime, aPropID, SynthTrace::encodeString(aStringID)),
-<<<<<<< HEAD
-      *records.at(3));
-  auto gprExpect1 = SynthTrace::GetPropertyRecord(
-      dummyTime,
-      objID,
-      aPropID,
-=======
       *records[3]);
   auto gprExpect1 = SynthTrace::GetPropertyRecord(
       dummyTime,
       objID,
       SynthTrace::encodePropNameID(aPropID),
->>>>>>> b21aafbc
 #ifdef HERMESVM_API_TRACE_DEBUG
       a,
 #endif
       SynthTrace::encodeUndefined());
-<<<<<<< HEAD
-  EXPECT_EQ_RECORD(gprExpect1, *records.at(4));
-  EXPECT_EQ_RECORD(
-      SynthTrace::CreatePropNameIDRecord(dummyTime, bPropID, b.c_str(), 1),
-      *records.at(5));
-  auto gprExpect2 = SynthTrace::GetPropertyRecord(
-      dummyTime,
-      objID,
-      bPropID,
-=======
   EXPECT_EQ_RECORD(gprExpect1, *records[4]);
   EXPECT_EQ_RECORD(
       SynthTrace::CreatePropNameIDRecord(dummyTime, bPropID, b.c_str(), 1),
@@ -280,16 +262,11 @@
       dummyTime,
       objID,
       SynthTrace::encodePropNameID(bPropID),
->>>>>>> b21aafbc
 #ifdef HERMESVM_API_TRACE_DEBUG
       b,
 #endif
       SynthTrace::encodeUndefined());
-<<<<<<< HEAD
-  EXPECT_EQ_RECORD(gprExpect2, *records.at(6));
-=======
   EXPECT_EQ_RECORD(gprExpect2, *records[6]);
->>>>>>> b21aafbc
 }
 
 TEST_F(SynthTraceTest, SetProperty) {
@@ -535,10 +512,7 @@
       *records[8]);
 }
 
-<<<<<<< HEAD
-=======
 #if JSI_VERSION >= 4
->>>>>>> b21aafbc
 TEST_F(SynthTraceTest, DrainMicrotasks) {
   {
     rt->drainMicrotasks();
@@ -546,19 +520,11 @@
   }
   const auto &records = rt->trace().records();
   EXPECT_EQ(2, records.size());
-<<<<<<< HEAD
-  EXPECT_EQ_RECORD(
-      SynthTrace::DrainMicrotasksRecord(dummyTime), *records.at(0));
-  EXPECT_EQ_RECORD(
-      SynthTrace::DrainMicrotasksRecord(dummyTime, 5), *records.at(1));
-}
-=======
   EXPECT_EQ_RECORD(SynthTrace::DrainMicrotasksRecord(dummyTime), *records[0]);
   EXPECT_EQ_RECORD(
       SynthTrace::DrainMicrotasksRecord(dummyTime, 5), *records[1]);
 }
 #endif
->>>>>>> b21aafbc
 
 TEST_F(SynthTraceTest, HostObjectProxy) {
   // This allows us to share the constant strings between the outer scope
@@ -1062,136 +1028,6 @@
 
 /// @}
 
-<<<<<<< HEAD
-/// @name Synth trace replay tests
-/// @{
-
-struct SynthTraceReplayTest : public ::testing::Test {
-  ::hermes::vm::RuntimeConfig config;
-  std::string traceResult;
-  std::unique_ptr<TracingHermesRuntime> traceRt;
-  std::unique_ptr<jsi::Runtime> replayRt;
-
-  SynthTraceReplayTest(::hermes::vm::RuntimeConfig conf)
-      : config(conf),
-        traceRt(makeTracingHermesRuntime(
-            makeHermesRuntime(config),
-            config,
-            /* traceStream */
-            std::make_unique<llvh::raw_string_ostream>(traceResult),
-            /* forReplay */ true)) {}
-
-  SynthTraceReplayTest()
-      : SynthTraceReplayTest(::hermes::vm::RuntimeConfig::Builder()
-                                 .withTraceEnabled(true)
-                                 .build()) {}
-
-  void replay() {
-    traceRt.reset();
-    replayRt = makeHermesRuntime(config);
-    tracing::TraceInterpreter::execFromMemoryBuffer(
-        llvh::MemoryBuffer::getMemBuffer(traceResult), {}, *replayRt, {});
-  }
-
-  jsi::Value eval(jsi::Runtime &rt, const char *code) {
-    return rt.global().getPropertyAsFunction(rt, "eval").call(rt, code);
-  }
-};
-
-TEST_F(SynthTraceReplayTest, CreateObjectReplay) {
-  {
-    auto &rt = *traceRt;
-    auto obj = jsi::Object(rt);
-    obj.setProperty(rt, "bar", 5);
-    rt.global().setProperty(rt, "foo", obj);
-  }
-  replay();
-  {
-    auto &rt = *replayRt;
-    EXPECT_EQ(
-        rt.global()
-            .getPropertyAsObject(rt, "foo")
-            .getProperty(rt, "bar")
-            .asNumber(),
-        5);
-  }
-}
-
-TEST_F(SynthTraceReplayTest, SetPropertyReplay) {
-  {
-    auto &rt = *traceRt;
-    auto asciiProp = jsi::PropNameID::forAscii(rt, "a");
-    auto utf8Prop = jsi::PropNameID::forUtf8(rt, "b");
-    auto strProp =
-        jsi::PropNameID::forString(rt, jsi::String::createFromAscii(rt, "c"));
-    rt.global().setProperty(rt, "symD", eval(rt, "Symbol('d')"));
-    rt.global().setProperty(rt, "symE", eval(rt, "Symbol('e')"));
-    auto symProp = jsi::PropNameID::forSymbol(
-        rt, rt.global().getProperty(rt, "symE").asSymbol(rt));
-
-    jsi::Object x(rt);
-    x.setProperty(rt, asciiProp, "apple");
-    x.setProperty(rt, utf8Prop, "banana");
-    x.setProperty(rt, strProp, "coconut");
-    x.setProperty(rt, symProp, "eggplant");
-    rt.global().setProperty(rt, "x", x);
-    eval(rt, "x[symD] = 'durian'");
-  }
-  replay();
-  {
-    auto &rt = *replayRt;
-    EXPECT_EQ(eval(rt, "x.a").asString(rt).utf8(rt), "apple");
-    EXPECT_EQ(eval(rt, "x.b").asString(rt).utf8(rt), "banana");
-    EXPECT_EQ(eval(rt, "x.c").asString(rt).utf8(rt), "coconut");
-    EXPECT_EQ(eval(rt, "x[symD]").asString(rt).utf8(rt), "durian");
-    EXPECT_EQ(eval(rt, "x[symE]").asString(rt).utf8(rt), "eggplant");
-  }
-}
-
-struct JobQueueReplayTest : public SynthTraceReplayTest {
-  JobQueueReplayTest()
-      : SynthTraceReplayTest(
-            ::hermes::vm::RuntimeConfig::Builder()
-                .withTraceEnabled(true)
-                .withEnableHermesInternal(true)
-                .withVMExperimentFlags(::hermes::vm::experiments::JobQueue)
-                .build()) {}
-};
-
-TEST_F(JobQueueReplayTest, DrainSingleMicrotask) {
-  {
-    auto &rt = *traceRt;
-    eval(rt, "var x = 3; HermesInternal.enqueueJob(function(){x = 4;})");
-    rt.drainMicrotasks();
-  }
-  replay();
-  {
-    auto &rt = *replayRt;
-    EXPECT_EQ(eval(rt, "x").asNumber(), 4);
-  }
-}
-
-TEST_F(JobQueueReplayTest, DrainMultipleMicrotasks) {
-  {
-    auto &rt = *traceRt;
-    eval(rt, R""""(
-var x = 0;
-function inc(){
-  x += 1;
-}
-HermesInternal.enqueueJob(inc);
-HermesInternal.enqueueJob(inc);
-HermesInternal.enqueueJob(inc);
-)"""");
-    rt.drainMicrotasks();
-  }
-  replay();
-  {
-    auto &rt = *replayRt;
-    EXPECT_EQ(eval(rt, "x").asNumber(), 3);
-  }
-}
-=======
 struct SynthTraceRuntimeTest : public ::testing::Test {
   ::hermes::vm::RuntimeConfig config;
   std::string traceResult;
@@ -1483,7 +1319,6 @@
   EXPECT_EQ(secondDeref, replayedSecond);
 }
 #endif
->>>>>>> b21aafbc
 
 /// @}
 
