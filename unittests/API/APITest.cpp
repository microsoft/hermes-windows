/*
 * Copyright (c) Facebook, Inc. and its affiliates.
 *
 * This source code is licensed under the MIT license found in the
 * LICENSE file in the root directory of this source tree.
 */

#include <gtest/gtest.h>
#include <hermes/BCGen/HBC/BytecodeFileFormat.h>
#include <hermes/CompileJS.h>
#include <hermes/hermes.h>

using namespace facebook::jsi;
using namespace facebook::hermes;

struct HermesTestHelper {
  static size_t rootsListLength(const HermesRuntime &rt) {
    return rt.rootsListLength();
  }

  static int64_t calculateRootsListChange(
      const HermesRuntime &rt,
      std::function<void(void)> f) {
    auto before = rootsListLength(rt);
    f();
    return rootsListLength(rt) - before;
  }
};

namespace {

class HermesRuntimeTestBase : public ::testing::Test {
 public:
  HermesRuntimeTestBase(::hermes::vm::RuntimeConfig runtimeConfig)
      : rt(makeHermesRuntime(runtimeConfig)) {}

 protected:
  Value eval(const char *code) {
    return rt->global().getPropertyAsFunction(*rt, "eval").call(*rt, code);
  }

  std::shared_ptr<HermesRuntime> rt;
};

class HermesRuntimeTest : public HermesRuntimeTestBase {
 public:
  HermesRuntimeTest()
      : HermesRuntimeTestBase(::hermes::vm::RuntimeConfig::Builder()
                                  .withES6Proxy(true)
                                  .withES6Promise(true)
                                  .build()) {}
};

using HermesRuntimeDeathTest = HermesRuntimeTest;

// In JSC there's a bug where host functions are always ran with a this in
// nonstrict mode so this must be a hermes only test. See
// https://es5.github.io/#x10.4.3 for more info.
TEST_F(HermesRuntimeTest, StrictHostFunctionBindTest) {
  Function coolify = Function::createFromHostFunction(
      *rt,
      PropNameID::forAscii(*rt, "coolify"),
      0,
      [](Runtime &, const Value &thisVal, const Value *args, size_t count) {
        EXPECT_TRUE(thisVal.isUndefined());
        return thisVal.isUndefined();
      });
  rt->global().setProperty(*rt, "coolify", coolify);
  EXPECT_TRUE(eval("(function() {"
                   "  \"use strict\";"
                   "  return coolify.bind(undefined)();"
                   "})()")
                  .getBool());
}

TEST_F(HermesRuntimeTest, DescriptionTest) {
  // Minimally, if the description doesn't include "Hermes", something
  // is wrong.
  EXPECT_NE(rt->description().find("Hermes"), std::string::npos);

  std::shared_ptr<facebook::jsi::Runtime> rt2 = makeHermesRuntime(
      ::hermes::vm::RuntimeConfig::Builder()
          .withGCConfig(
              ::hermes::vm::GCConfig::Builder().withName("ForTesting").build())
          .build());
  EXPECT_NE(rt2->description().find("Hermes"), std::string::npos);
}

TEST_F(HermesRuntimeTest, ArrayBufferTest) {
  eval(
      "var buffer = new ArrayBuffer(16);\
        var int32View = new Int32Array(buffer);\
        int32View[0] = 1234;\
        int32View[1] = 5678;");

  Object object = rt->global().getPropertyAsObject(*rt, "buffer");
  EXPECT_TRUE(object.isArrayBuffer(*rt));

  auto arrayBuffer = object.getArrayBuffer(*rt);
  EXPECT_EQ(arrayBuffer.size(*rt), 16);

  int32_t *buffer = reinterpret_cast<int32_t *>(arrayBuffer.data(*rt));
  EXPECT_EQ(buffer[0], 1234);
  EXPECT_EQ(buffer[1], 5678);
}

TEST_F(HermesRuntimeTest, BytecodeTest) {
  const uint8_t shortBytes[] = {1, 2, 3};
  EXPECT_FALSE(HermesRuntime::isHermesBytecode(shortBytes, 0));
  EXPECT_FALSE(HermesRuntime::isHermesBytecode(shortBytes, sizeof(shortBytes)));
  uint8_t longBytes[1024];
  memset(longBytes, 'H', sizeof(longBytes));
  EXPECT_FALSE(HermesRuntime::isHermesBytecode(longBytes, sizeof(longBytes)));

  std::string bytecode;
  ASSERT_TRUE(hermes::compileJS("x = 1", bytecode));
  EXPECT_TRUE(HermesRuntime::isHermesBytecode(
      reinterpret_cast<const uint8_t *>(bytecode.data()), bytecode.size()));
  rt->evaluateJavaScript(
      std::unique_ptr<StringBuffer>(new StringBuffer(bytecode)), "");
  EXPECT_EQ(rt->global().getProperty(*rt, "x").getNumber(), 1);

  EXPECT_EQ(HermesRuntime::getBytecodeVersion(), hermes::hbc::BYTECODE_VERSION);
}

TEST_F(HermesRuntimeTest, PreparedJavaScriptBytecodeTest) {
  eval("var q = 0;");
  std::string bytecode;
  ASSERT_TRUE(hermes::compileJS("q++", bytecode));
  auto prep =
      rt->prepareJavaScript(std::make_unique<StringBuffer>(bytecode), "");
  EXPECT_EQ(rt->global().getProperty(*rt, "q").getNumber(), 0);
  rt->evaluatePreparedJavaScript(prep);
  EXPECT_EQ(rt->global().getProperty(*rt, "q").getNumber(), 1);
  rt->evaluatePreparedJavaScript(prep);
  EXPECT_EQ(rt->global().getProperty(*rt, "q").getNumber(), 2);
}

TEST_F(HermesRuntimeTest, JumpTableBytecodeTest) {
  std::string code = R"xyz(
    (function(){
var i = 0;
    switch (i) {
      case 0:
        return 5;
      case 1:
      case 2:
      case 3:
      case 4:
      case 5:
      case 6:
      case 7:
      case 8:
      case 9:
    }
})();
)xyz";
  std::string bytecode;
  ASSERT_TRUE(hermes::compileJS(code, bytecode));
  auto ret =
      rt->evaluateJavaScript(std::make_unique<StringBuffer>(bytecode), "");
  ASSERT_EQ(ret.asNumber(), 5.0);
}

TEST_F(HermesRuntimeTest, PreparedJavaScriptInvalidSourceThrows) {
  const char *badSource = "this is definitely not valid javascript";
  bool caught = false;
  try {
    rt->prepareJavaScript(std::make_unique<StringBuffer>(badSource), "");
  } catch (const facebook::jsi::JSIException &err) {
    caught = true;
  }
  EXPECT_TRUE(caught) << "prepareJavaScript should have thrown an exception";
}

TEST_F(HermesRuntimeTest, PreparedJavaScriptInvalidSourceBufferPrefix) {
  // Construct a 0-terminated buffer that represents an invalid UTF-8 source.
  char badSource[32];
  memset((void *)badSource, '\xFE', sizeof(badSource));
  badSource[31] = 0;
  std::string prefix = "fefefefefefefefefefefefefefefefe";
  std::string errMsg;
  try {
    rt->prepareJavaScript(std::make_unique<StringBuffer>(badSource), "");
  } catch (const facebook::jsi::JSIException &err) {
    errMsg = err.what();
  }
  // The error msg should include the prefix of buffer in expected formatting.
  EXPECT_TRUE(errMsg.find(prefix) != std::string::npos);
}

TEST_F(HermesRuntimeTest, NoCorruptionOnJSError) {
  // If the test crashes or infinite loops, the likely cause is that
  // Hermes API library is not built with proper compiler flags
  // (-fexception in GCC/CLANG, /EHsc in MSVC)
  try {
    rt->evaluateJavaScript(std::make_unique<StringBuffer>("foo.bar = 1"), "");
    FAIL() << "Expected JSIException";
  } catch (const facebook::jsi::JSIException &) {
    // expected exception, ignore
  }
  try {
    rt->evaluateJavaScript(std::make_unique<StringBuffer>("foo.baz = 1"), "");
    FAIL() << "Expected JSIException";
  } catch (const facebook::jsi::JSIException &) {
    // expected exception, ignore
  }
  rt->evaluateJavaScript(std::make_unique<StringBuffer>("gc()"), "");
}

// In JSC we use multiple threads in our implementation of JSI so we can't
// use the ASSERT_DEATH macros when testing that implementation.
// Asserts are compiled out of opt builds
#if !defined(NDEBUG) && defined(ASSERT_DEATH)
TEST_F(HermesRuntimeDeathTest, ValueTest) {
  ASSERT_DEATH(eval("'slay'").getNumber(), "Assertion.*isNumber");
  ASSERT_DEATH(eval("123").getString(*rt), "Assertion.*isString");
}
#endif

TEST_F(HermesRuntimeTest, DontGrowWhenMoveObjectOutOfValue) {
  Value val = Object(*rt);
  auto rootsDelta = HermesTestHelper::calculateRootsListChange(*rt, [&]() {
    Object obj = std::move(val).getObject(*rt);
    (void)obj;
  });
  EXPECT_EQ(rootsDelta, 0);
}

TEST_F(HermesRuntimeTest, DontGrowWhenCloneObject) {
  Value val = Object(*rt);
  auto rootsDelta = HermesTestHelper::calculateRootsListChange(*rt, [&]() {
    for (int i = 0; i < 1000; i++) {
      Object obj = val.getObject(*rt);
      (void)obj;
    }
  });
  EXPECT_EQ(rootsDelta, 0);
}

TEST_F(HermesRuntimeTest, ScopeCleansUpObjectReferences) {
  Object o1(*rt);
  auto rootsDelta = HermesTestHelper::calculateRootsListChange(*rt, [&]() {
    Scope s(*rt);
    Object o2(*rt);
    Object o3(*rt);
  });
  EXPECT_EQ(rootsDelta, 0);
}

TEST_F(HermesRuntimeTest, ReferencesCanEscapeScope) {
  Value v;
  auto rootsDelta = HermesTestHelper::calculateRootsListChange(*rt, [&]() {
    Scope s(*rt);
    Object o1(*rt);
    Object o2(*rt);
    Object o3(*rt);
    v = std::move(o2);
  });
  EXPECT_EQ(rootsDelta, 1);
}

TEST_F(HermesRuntimeTest, HostObjectWithOwnProperties) {
  class HostObjectWithPropertyNames : public HostObject {
    std::vector<PropNameID> getPropertyNames(Runtime &rt) override {
      return PropNameID::names(rt, "prop1", "1", "2", "prop2", "3");
    }
    Value get(Runtime &runtime, const PropNameID &name) override {
      if (PropNameID::compare(
              runtime, name, PropNameID::forAscii(runtime, "prop1")))
        return 10;
      return Value();
    }
  };

  Object ho = Object::createFromHostObject(
      *rt, std::make_shared<HostObjectWithPropertyNames>());
  rt->global().setProperty(*rt, "ho", ho);

  EXPECT_TRUE(eval("\"prop1\" in ho").getBool());
  EXPECT_TRUE(eval("1 in ho").getBool());
  EXPECT_TRUE(eval("2 in ho").getBool());
  EXPECT_TRUE(eval("\"prop2\" in ho").getBool());
  EXPECT_TRUE(eval("3 in ho").getBool());
  // HostObjects say they own any property, even if it's not in their property
  // names list.
  // This is an explicit design choice, to avoid the runtime and API costs of
  // handling checking for property existence.
  EXPECT_TRUE(eval("\"foo\" in ho").getBool());

  EXPECT_TRUE(eval("var properties = Object.getOwnPropertyNames(ho);"
                   "properties[0] === '1' && "
                   "properties[1] === '2' && "
                   "properties[2] === '3' && "
                   "properties[3] === 'prop1' && "
                   "properties[4] === 'prop2' && "
                   "properties.length === 5")
                  .getBool());
  EXPECT_TRUE(eval("ho[2] === undefined").getBool());
  EXPECT_TRUE(eval("ho.prop2 === undefined").getBool());

  eval("Object.defineProperty(ho, '0', {value: 'hi there'})");
  eval("Object.defineProperty(ho, '2', {value: 'hi there'})");
  eval("Object.defineProperty(ho, '4', {value: 'hi there'})");
  eval("Object.defineProperty(ho, 'prop2', {value: 'hi there'})");

  EXPECT_TRUE(eval("var properties = Object.getOwnPropertyNames(ho);"
                   "properties[0] === '0' && "
                   "properties[1] === '1' && "
                   "properties[2] === '2' && "
                   "properties[3] === '3' && "
                   "properties[4] === '4' && "
                   "properties[5] === 'prop2' && "
                   "properties[6] === 'prop1' && "
                   "properties.length === 7")
                  .getBool());
  EXPECT_TRUE(eval("ho[2] === 'hi there'").getBool());
  EXPECT_TRUE(eval("ho.prop2 === 'hi there'").getBool());

  // hasOwnProperty() always succeeds on HostObject
  EXPECT_TRUE(
      eval("Object.prototype.hasOwnProperty.call(ho, 'prop1')").getBool());
  EXPECT_TRUE(
      eval("Object.prototype.hasOwnProperty.call(ho, 'any-string')").getBool());

  // getOwnPropertyDescriptor() always succeeds on HostObject
  EXPECT_TRUE(eval("var d = Object.getOwnPropertyDescriptor(ho, 'prop1');"
                   "d != undefined && "
                   "d.value == 10 && "
                   "d.enumerable && "
                   "d.writable ")
                  .getBool());
  EXPECT_TRUE(eval("var d = Object.getOwnPropertyDescriptor(ho, 'any-string');"
                   "d != undefined && "
                   "d.value == undefined && "
                   "d.enumerable && "
                   "d.writable")
                  .getBool());
}

// TODO mhorowitz: move this to jsi/testlib.cpp once we have impls for all VMs
TEST_F(HermesRuntimeTest, WeakReferences) {
  Object o = eval("({one: 1})").getObject(*rt);
  WeakObject wo = WeakObject(*rt, o);
  rt->global().setProperty(*rt, "obj", o);

  eval("gc()");

  Value v = wo.lock(*rt);

  // At this point, the object has three strong refs (C++ o, v; JS global.obj).

  EXPECT_TRUE(v.isObject());
  EXPECT_EQ(v.getObject(*rt).getProperty(*rt, "one").asNumber(), 1);

  // Now start removing references.

  v = nullptr;

  // Two left

  eval("gc()");
  EXPECT_EQ(wo.lock(*rt).getObject(*rt).getProperty(*rt, "one").asNumber(), 1);

  o = Object(*rt);

  // Now one, only JS

  eval("gc()");
  EXPECT_EQ(wo.lock(*rt).getObject(*rt).getProperty(*rt, "one").asNumber(), 1);

  eval("obj = null");

  // Now none.

  eval("gc()");
  EXPECT_TRUE(wo.lock(*rt).isUndefined());

  // test where the last ref is C++

  o = eval("({two: 2})").getObject(*rt);
  wo = WeakObject(*rt, o);
  v = Value(*rt, o);

  eval("gc()");
  EXPECT_EQ(wo.lock(*rt).getObject(*rt).getProperty(*rt, "two").asNumber(), 2);

  v = nullptr;

  eval("gc()");
  EXPECT_EQ(wo.lock(*rt).getObject(*rt).getProperty(*rt, "two").asNumber(), 2);

  o = Object(*rt);

  eval("gc()");
  EXPECT_TRUE(wo.lock(*rt).isUndefined());
}

TEST_F(HermesRuntimeTest, SourceURLAppearsInBacktraceTest) {
  std::string sourceURL = "//SourceURLAppearsInBacktraceTest/Test/URL";
  std::string sourceCode = R"(
function thrower() { throw new Error('Test Error Message')}
function throws1() { thrower(); }
throws1();
)";
  std::string bytecode;
  bool compiled = hermes::compileJS(sourceCode, sourceURL.c_str(), bytecode);
  ASSERT_TRUE(compiled) << "JS source should have compiled";

  for (const std::string &code : {sourceCode, bytecode}) {
    bool caught = false;
    try {
      rt->evaluateJavaScript(std::make_unique<StringBuffer>(code), sourceURL);
    } catch (facebook::jsi::JSError &err) {
      caught = true;
      EXPECT_TRUE(err.getStack().find(sourceURL) != std::string::npos)
          << "Backtrace should contain source URL";
    }
    EXPECT_TRUE(caught) << "JS should have thrown an exception";
  }
}

TEST_F(HermesRuntimeTest, HostObjectAsParentTest) {
  class HostObjectWithProp : public HostObject {
    Value get(Runtime &runtime, const PropNameID &name) override {
      if (PropNameID::compare(
              runtime, name, PropNameID::forAscii(runtime, "prop1")))
        return 10;
      return Value();
    }
  };

  Object ho =
      Object::createFromHostObject(*rt, std::make_shared<HostObjectWithProp>());
  rt->global().setProperty(*rt, "ho", ho);

  EXPECT_TRUE(
      eval("var subClass = {__proto__: ho}; subClass.prop1 == 10;").getBool());
}

TEST_F(HermesRuntimeTest, HasComputedTest) {
  // The only use of JSObject::hasComputed() is in HermesRuntimeImpl,
  // so we test its Proxy support here, instead of from JS.

  EXPECT_FALSE(eval("'prop' in new Proxy({}, {})").getBool());
  EXPECT_TRUE(eval("'prop' in new Proxy({prop:1}, {})").getBool());
  EXPECT_FALSE(
      eval("'prop' in new Proxy({}, {has() { return false; }})").getBool());
  EXPECT_TRUE(
      eval("'prop' in new Proxy({}, {has() { return true; }})").getBool());

  // While we're here, test that a HostFunction can be used as a proxy
  // trap.  This could be very powerful in the right hands.
  Function returnTrue = Function::createFromHostFunction(
      *rt,
      PropNameID::forAscii(*rt, "returnTrue"),
      0,
      [](Runtime &rt, const Value &, const Value *args, size_t count) {
        EXPECT_EQ(count, 2);
        EXPECT_EQ(args[1].toString(rt).utf8(rt), "prop");
        return true;
      });
  rt->global().setProperty(*rt, "returnTrue", returnTrue);
  EXPECT_TRUE(eval("'prop' in new Proxy({}, {has: returnTrue})").getBool());
}

TEST_F(HermesRuntimeTest, GlobalObjectTest) {
  rt->global().setProperty(*rt, "a", 5);
  eval("f = function(b) { return a + b; }");
  eval("gc()");
  EXPECT_EQ(eval("f(10)").getNumber(), 15);
}

class HermesRuntimeTestWithDisableGenerator : public HermesRuntimeTestBase {
 public:
<<<<<<< HEAD
  HermesRuntimeTestWithAllowFunctionToString()
      : HermesRuntimeTestBase(
            ::hermes::vm::RuntimeConfig::Builder()
                .withES6Proxy(true)
                .withES6Promise(true)
                .withAllowFunctionToStringWithRuntimeSource(true)
                .build()) {}
=======
  HermesRuntimeTestWithDisableGenerator()
      : HermesRuntimeTestBase(::hermes::vm::RuntimeConfig::Builder()
                                  .withEnableGenerator(false)
                                  .build()) {}
>>>>>>> 0bac657c
};

TEST_F(HermesRuntimeTestWithDisableGenerator, WithDisableGenerator) {
  try {
    rt->evaluateJavaScript(
        std::make_unique<StringBuffer>("function* foo() {}"), "");
    FAIL() << "Expected JSIException";
  } catch (const facebook::jsi::JSIException &err) {
  }

  try {
    rt->evaluateJavaScript(
        std::make_unique<StringBuffer>("obj = {*foo() {}}"), "");
    FAIL() << "Expected JSIException";
  } catch (const facebook::jsi::JSIException &err) {
  }

  // async function depends on generator.
  try {
    rt->evaluateJavaScript(
        std::make_unique<StringBuffer>("async function foo() {}"), "");
    FAIL() << "Expected JSIException";
  } catch (const facebook::jsi::JSIException &err) {
  }
}

class HermesRuntimeTestWithDisableGenerator : public HermesRuntimeTestBase {
 public:
  HermesRuntimeTestWithDisableGenerator()
      : HermesRuntimeTestBase(::hermes::vm::RuntimeConfig::Builder()
                                  .withEnableGenerator(false)
                                  .build()) {}
};

TEST_F(HermesRuntimeTestWithDisableGenerator, WithDisableGenerator) {
  try {
    rt->evaluateJavaScript(
        std::make_unique<StringBuffer>("function* foo() {}"), "");
    FAIL() << "Expected JSIException";
  } catch (const facebook::jsi::JSIException &err) {
  }

  try {
    rt->evaluateJavaScript(
        std::make_unique<StringBuffer>("obj = {*foo() {}}"), "");
    FAIL() << "Expected JSIException";
  } catch (const facebook::jsi::JSIException &err) {
  }

  // async function depends on generator.
  try {
    rt->evaluateJavaScript(
        std::make_unique<StringBuffer>("async function foo() {}"), "");
    FAIL() << "Expected JSIException";
  } catch (const facebook::jsi::JSIException &err) {
  }
}

} // namespace<|MERGE_RESOLUTION|>--- conflicted
+++ resolved
@@ -473,20 +473,10 @@
 
 class HermesRuntimeTestWithDisableGenerator : public HermesRuntimeTestBase {
  public:
-<<<<<<< HEAD
-  HermesRuntimeTestWithAllowFunctionToString()
-      : HermesRuntimeTestBase(
-            ::hermes::vm::RuntimeConfig::Builder()
-                .withES6Proxy(true)
-                .withES6Promise(true)
-                .withAllowFunctionToStringWithRuntimeSource(true)
-                .build()) {}
-=======
   HermesRuntimeTestWithDisableGenerator()
       : HermesRuntimeTestBase(::hermes::vm::RuntimeConfig::Builder()
                                   .withEnableGenerator(false)
                                   .build()) {}
->>>>>>> 0bac657c
 };
 
 TEST_F(HermesRuntimeTestWithDisableGenerator, WithDisableGenerator) {
