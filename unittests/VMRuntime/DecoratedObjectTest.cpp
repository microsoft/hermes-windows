--- conflicted
+++ resolved
@@ -34,11 +34,7 @@
     (void)runtime->makeHandle(DecoratedObject::create(
         runtime,
         Handle<JSObject>::vmcast(&runtime->objectPrototype),
-<<<<<<< HEAD
-        llvh::make_unique<TestDecoration>(counter)));
-=======
         std::make_unique<TestDecoration>(counter)));
->>>>>>> be52fa1d
     runtime->collect("test");
     // should not have been finalized yet
     EXPECT_EQ(0, *counter);
