--- conflicted
+++ resolved
@@ -58,11 +58,7 @@
   HandleTest.cpp
   RuntimeConfigTest.cpp
   SamplingHeapProfilerTest.cpp
-<<<<<<< HEAD
-  SamplingProfilerPosixTest.cpp
-=======
   SamplingProfilerTest.cpp
->>>>>>> b21aafbc
   SegmentedArrayTest.cpp
   SmallHermesValueTest.cpp
   SmallXStringTest.cpp
