--- conflicted
+++ resolved
@@ -1075,93 +1075,8 @@
 
   const std::deque<MockedEnvironment::StatsTable> instrumentedStats{statsTable};
 
-<<<<<<< HEAD
-  runtime.setMockedEnvironment(hermes::vm::MockedEnvironment{
-      mathRandomSeed,
-      dateNowColl,
-      newDateColl,
-      dateAsFuncColl,
-      instrumentedStats});
-
-  {
-    // Call Math.random() and check that its output matches the one given.
-    auto propRes = JSObject::getNamed_RJS(
-        runtime.getGlobal(),
-        runtime,
-        Predefined::getSymbolID(Predefined::Math));
-    ASSERT_NE(propRes, ExecutionStatus::EXCEPTION)
-        << "Exception accessing Math on the global object";
-    auto mathObj = runtime.makeHandle<JSObject>(std::move(propRes.getValue()));
-    propRes = JSObject::getNamed_RJS(
-        mathObj, runtime, Predefined::getSymbolID(Predefined::random));
-    ASSERT_NE(propRes, ExecutionStatus::EXCEPTION)
-        << "Exception accessing random on the Math object";
-    auto randomFunc =
-        runtime.makeHandle<Callable>(std::move(propRes.getValue()));
-    auto val = Callable::executeCall0(
-        randomFunc, runtime, Runtime::getUndefinedValue());
-    ASSERT_NE(val, ExecutionStatus::EXCEPTION)
-        << "Exception executing the call on Math.random()";
-    EXPECT_EQ(val->get().getNumber(), mathRandom);
-
-    // Make sure the second call gets the second value.
-    val = Callable::executeCall0(
-        randomFunc, runtime, Runtime::getUndefinedValue());
-    ASSERT_NE(val, ExecutionStatus::EXCEPTION)
-        << "Exception executing the call on Math.random()";
-    EXPECT_EQ(val->get().getNumber(), secondMathRandom);
-  }
-
-  {
-    // Call various Date functions and check that the output matches the ones
-    // given.
-    auto propRes = JSObject::getNamed_RJS(
-        runtime.getGlobal(),
-        runtime,
-        Predefined::getSymbolID(Predefined::Date));
-    ASSERT_NE(propRes, ExecutionStatus::EXCEPTION)
-        << "Exception accessing Date on the global object";
-    Handle<Callable> dateFunc =
-        runtime.makeHandle<Callable>(std::move(propRes.getValue()));
-
-    // Call Date.now().
-    propRes = JSObject::getNamed_RJS(
-        dateFunc, runtime, Predefined::getSymbolID(Predefined::now));
-    ASSERT_NE(propRes, ExecutionStatus::EXCEPTION)
-        << "Exception accessing now on the Date object";
-    auto nowFunc = runtime.makeHandle<Callable>(std::move(propRes.getValue()));
-    auto val =
-        Callable::executeCall0(nowFunc, runtime, Runtime::getUndefinedValue());
-    ASSERT_NE(val, ExecutionStatus::EXCEPTION)
-        << "Exception executing the call on Date.now()";
-    EXPECT_EQ(val->getHermesValue().getNumberAs<uint64_t>(), dateNow);
-
-    // Call new Date()
-    val = Callable::executeConstruct0(dateFunc, runtime);
-    ASSERT_NE(val, ExecutionStatus::EXCEPTION)
-        << "Exception executing the call on new Date()";
-    PseudoHandle<JSDate> valAsObj =
-        PseudoHandle<JSDate>::vmcast(std::move(*val));
-    HermesValue hv =
-        HermesValue::encodeNumberValue(valAsObj->getPrimitiveValue());
-    // This pointer can become invalid, don't be tempted to use it incorrectly.
-    valAsObj.invalidate();
-    EXPECT_EQ(hv.getNumberAs<uint64_t>(), newDate);
-
-    // Call Date()
-    val =
-        Callable::executeCall0(dateFunc, runtime, Runtime::getUndefinedValue());
-    ASSERT_NE(val, ExecutionStatus::EXCEPTION)
-        << "Exception executing the call on Date()";
-    SmallU16String<32> tmp;
-    val->get().getString()->appendUTF16String(tmp);
-    std::u16string str(tmp.begin(), tmp.end());
-    EXPECT_EQ(str, dateAsFuncU16);
-  }
-=======
   runtime.setMockedEnvironment(
       hermes::vm::MockedEnvironment{instrumentedStats});
->>>>>>> b21aafbc
 
 #ifndef _WINDOWS
   // TODO(T62209287): For unknown reasons, this doesn't work on Windows.
@@ -1235,15 +1150,6 @@
   // If the tracing mode is also engaged, ensure that the same values were
   // traced as well.
   auto *storage = runtime.getCommonStorage();
-<<<<<<< HEAD
-  EXPECT_EQ(mathRandomSeed, storage->tracedEnv.mathRandomSeed);
-  EXPECT_EQ(dateNowColl, storage->tracedEnv.callsToDateNow);
-  EXPECT_EQ(newDateColl, storage->tracedEnv.callsToNewDate);
-  EXPECT_EQ(dateAsFuncColl, storage->tracedEnv.callsToDateAsFunction);
-  EXPECT_EQ(dateAsFuncColl, storage->tracedEnv.callsToDateAsFunction);
-#ifndef _WINDOWS
-=======
->>>>>>> b21aafbc
   // TODO(T62209287): For unknown reasons, this doesn't work on Windows.
   // When we figure out why, and fix, it remove the #ifndef.
   EXPECT_EQ(
