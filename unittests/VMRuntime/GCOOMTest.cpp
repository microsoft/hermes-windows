/*
 * Copyright (c) Meta Platforms, Inc. and affiliates.
 *
 * This source code is licensed under the MIT license found in the
 * LICENSE file in the root directory of this source tree.
 */

#ifndef HERMESVM_GC_MALLOC

#include "gtest/gtest.h"

#include "EmptyCell.h"
#include "TestHelpers.h"
#include "hermes/VM/GC.h"
#include "hermes/VM/JSWeakMapImpl.h"
#include "hermes/VM/LimitedStorageProvider.h"
#include "hermes/VM/PointerBase.h"

#include <deque>

using namespace hermes::vm;

namespace {

TEST(GCOOMDeathTest, SuperSegment) {
  using SuperSegmentCell = EmptyCell<GC::maxAllocationSize() * 2>;
  auto runtime = DummyRuntime::create(kTestGCConfig);
  EXPECT_OOM(SuperSegmentCell::create(*runtime));
}

static void exceedMaxHeap(
    GCConfig::Builder baseConfig = kTestGCConfigBaseBuilder) {
  static constexpr size_t kSegments = 10;
  static constexpr size_t kHeapSizeHint =
      AlignedHeapSegment::maxSize() * kSegments;
  // Only one of these cells will fit into a segment, with the maximum amount of
  // space wasted in the segment.
  using AwkwardCell = EmptyCell<AlignedHeapSegment::maxSize() / 2 + 1>;

  auto runtime =
      DummyRuntime::create(TestGCConfigFixedSize(kHeapSizeHint, baseConfig));
  DummyRuntime &rt = *runtime;
  GCScope scope{&rt};

  // Exceed the maximum size of the heap. Note we need 2 extra segments instead
  // of just one because Hades can sometimes hide the memory for a segment
  // during compaction.
  for (size_t i = 0; i < kSegments + 2; ++i)
    rt.makeHandle(AwkwardCell::create(rt));
}

TEST(GCOOMDeathTest, Fragmentation) {
  EXPECT_OOM(exceedMaxHeap());
}

<<<<<<< HEAD
=======
TEST_F(RuntimeTestFixture, WeakMapMarking) {
  auto mapResult = JSWeakMap::create(
      runtime, Handle<JSObject>::vmcast(&runtime->weakMapPrototype));
  auto map = runtime->makeHandle(std::move(*mapResult));
  MutableHandle<ArrayStorage> keys{runtime};
  keys = vmcast<ArrayStorage>(*ArrayStorage::create(runtime, 5));
  EXPECT_OOM(while (true) {
    GCScopeMarkerRAII marker(runtime);
    auto key = runtime->makeHandle(JSObject::create(runtime));
    ArrayStorage::push_back(keys, runtime, key);
    auto value = runtime->makeHandle(JSObject::create(runtime));
    JSWeakMap::setValue(map, runtime, key, value);
  });
}

>>>>>>> 20404536
} // namespace

#endif<|MERGE_RESOLUTION|>--- conflicted
+++ resolved
@@ -53,8 +53,6 @@
   EXPECT_OOM(exceedMaxHeap());
 }
 
-<<<<<<< HEAD
-=======
 TEST_F(RuntimeTestFixture, WeakMapMarking) {
   auto mapResult = JSWeakMap::create(
       runtime, Handle<JSObject>::vmcast(&runtime->weakMapPrototype));
@@ -70,7 +68,6 @@
   });
 }
 
->>>>>>> 20404536
 } // namespace
 
 #endif