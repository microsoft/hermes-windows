--- conflicted
+++ resolved
@@ -92,12 +92,8 @@
 /// until there was no errors (implying queue exhaustiveness).
 /// Note that exceptions are directly printed to stderr.
 inline void performCheckpoint(vm::Runtime &runtime) {
-<<<<<<< HEAD
-  if (!runtime.useJobQueue())
-=======
   runtime.clearKeptObjects();
   if (!runtime.hasMicrotaskQueue())
->>>>>>> b21aafbc
     return;
 
   while (LLVM_UNLIKELY(runtime.drainJobs() == vm::ExecutionStatus::EXCEPTION)) {
