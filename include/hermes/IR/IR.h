--- conflicted
+++ resolved
@@ -1711,10 +1711,7 @@
       Identifier originalName,
       DefinitionKind definitionKind,
       bool strictMode,
-<<<<<<< HEAD
-=======
       SourceVisibility sourceVisibility,
->>>>>>> 0bac657c
       bool isGlobal,
       SMRange sourceRange,
       Function *insertBefore)
@@ -1724,10 +1721,7 @@
             originalName,
             definitionKind,
             strictMode,
-<<<<<<< HEAD
-=======
             sourceVisibility,
->>>>>>> 0bac657c
             isGlobal,
             sourceRange,
             insertBefore) {}
