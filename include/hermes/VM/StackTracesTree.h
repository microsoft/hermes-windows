/*
 * Copyright (c) Meta Platforms, Inc. and affiliates.
 *
 * This source code is licensed under the MIT license found in the
 * LICENSE file in the root directory of this source tree.
 */

#ifndef HERMES_STACK_TRACES_TREE_H
#define HERMES_STACK_TRACES_TREE_H

#include "hermes/VM/Runtime.h"
#include "hermes/VM/StackTracesTree-NoRuntime.h"

#include <memory>

namespace hermes {
namespace vm {

#ifdef HERMES_MEMORY_INSTRUMENTATION

/// This is the root of a tree encoding stack-traces for use by the allocation
/// location tracker. The idea is to minimize the amount of storage needed per
/// stack-trace, and time taken to capture a trace by exploiting the fact that
/// many traces will have a common prefix. An alternative but simpler
/// implementation would just capture a full stack-trace as a string per
/// allocated object.
///
/// Each node in the tree represents a bytecode location, and a single
/// stack-trace is represented by leaf nodes in the tree. For a given leaf we
/// can re-construct the call-stack by walking up from the leaf to the root.
///
/// Operation is as follows:
/// * A single StackTracesTree instance lives in Runtime.
/// * Every time a CodeBlock is entered, \c pushCallStack() must be called, when
///   exited \c popCallStack() must be called. These are O(1) operations
///   (relative to current stack size).
/// * To capture a stack trace, call \c getStackTrace(). This is also an O(1) as
///   we have been tracking where we are in the stack up to this point.
/// * Whenever allocation location tracking is first enabled we must call
///   \c syncWithRuntimeStack() which os O(size of current stack) to initially
///   populate the tree.
///
/// Whenever \c pushCallStack() is called a new entry in the tree is only
/// created if there isn't an existing node for the current "code-location".
/// Code location in this case is distinguished by [script name, line no., col.
/// no.] as these are the values which are important when re-constructing a
/// stack-trace. See StackTracesTree-NoRuntime.h for more details.
///
/// All strings used in the trace (function names, script names, etc.) are
/// encoded as indexes into a single table to reduce memory usage. This table
/// can be shared with the heap snapshot infrastructure as Chrome snapshots also
/// use this mapping.
struct StackTracesTree {
  StackTracesTree();

  /// Must be called at the start of tracking the current call stack.
  void syncWithRuntimeStack(Runtime &runtime);

  /// Get the root of the tree.
  StackTracesTreeNode *getRootNode() const;

  /// Must be called before or at every entry to a \c CodeBlock .
  void
  pushCallStack(Runtime &runtime, const CodeBlock *codeBlock, const Inst *ip);
  /// Must pair with every call to \c pushCallStack() .
  void popCallStack();

  /// Return a leaf-node in the tree which can be used to reconstruct a
  /// stack-trace.
  StackTracesTreeNode *
  getStackTrace(Runtime &runtime, const CodeBlock *codeBlock, const Inst *ip);

  /// Get the string table. This is used by heap-snapshot functions as part of
  /// writing out data in Chrome's snapshot format which itself requires a table
  /// of all string data used in the snapshot.
  std::shared_ptr<StringSetVector> getStringTable() const {
    return strings_;
  }

  /// Used in tests to assert the stack is cleared when execution is over
  bool isHeadAtRoot() {
    return head_ == root_.get();
  }

 private:
  StackTracesTreeNode::SourceLoc computeSourceLoc(
      Runtime &runtime,
      const CodeBlock *codeBlock,
      uint32_t bytecodeOffset);

  /// String data is stored in a shared_ptr so it can be shared with code which
  /// writes out heap-snapshots.
  std::shared_ptr<StringSetVector> strings_;

  /// Pre-computed string IDs
  const StringSetVector::size_type rootFunctionID_;
  const StringSetVector::size_type rootScriptNameID_;
  const StringSetVector::size_type nativeFunctionID_;
  const StringSetVector::size_type anonymousFunctionID_;

  /// Every node in the try gets an ID which is used when writing out snapshot
  /// data for Chrome.
  size_t nextNodeID_{1};

  /// The root of the tree is a sentinel which is always present and does not
  /// represent a valid code location.
  std::unique_ptr<StackTracesTreeNode> root_{new StackTracesTreeNode(
      nextNodeID_++,
      nullptr, /* parent */
      {rootScriptNameID_, 0, 0, 0},
      nullptr, /* codeBlock */
      nullptr, /* ip */
      rootFunctionID_)};

  /// Current head of the tree, typically representing the last known call-site
  /// in bytecode execution.
  StackTracesTreeNode *head_;

  /// This vector is the root of all data held in the tree. We hold this here,
  /// rather than allowing the data to avoid an excessive call-stack when
  /// deallocating the tree. Without this, Hermes tests which exercise
  /// JS stack overflow cause C++ stack overflow.
  llvh::SmallVector<std::unique_ptr<StackTracesTreeNode>, 1024> nodes_;
};

<<<<<<< HEAD
#else // !defined(HERMES_ENABLE_ALLOCATION_LOCATION_TRACES)
struct StackTracesTree {
  void syncWithRuntimeStack(Runtime &runtime) {}

  StackTracesTreeNode *getRootNode() const {
    return nullptr;
  }

  void
  pushCallStack(Runtime &runtime, const CodeBlock *codeBlock, const Inst *ip) {}

  void popCallStack() {}

  StackTracesTreeNode *
  getStackTrace(Runtime &runtime, const CodeBlock *codeBlock, const Inst *ip) {
    return nullptr;
  }

  std::shared_ptr<StringSetVector> getStringTable() const {
    return {};
  }

  bool isHeadAtRoot() {
    return false;
  }
};
#endif // HERMES_ENABLE_ALLOCATION_TRACES_OR_ASSERTIONS
=======
#endif // HERMES_MEMORY_INSTRUMENTATION
>>>>>>> b21aafbc

} // namespace vm
} // namespace hermes
#endif // HERMES_STACK_TRACES_TREE_H<|MERGE_RESOLUTION|>--- conflicted
+++ resolved
@@ -123,37 +123,7 @@
   llvh::SmallVector<std::unique_ptr<StackTracesTreeNode>, 1024> nodes_;
 };
 
-<<<<<<< HEAD
-#else // !defined(HERMES_ENABLE_ALLOCATION_LOCATION_TRACES)
-struct StackTracesTree {
-  void syncWithRuntimeStack(Runtime &runtime) {}
-
-  StackTracesTreeNode *getRootNode() const {
-    return nullptr;
-  }
-
-  void
-  pushCallStack(Runtime &runtime, const CodeBlock *codeBlock, const Inst *ip) {}
-
-  void popCallStack() {}
-
-  StackTracesTreeNode *
-  getStackTrace(Runtime &runtime, const CodeBlock *codeBlock, const Inst *ip) {
-    return nullptr;
-  }
-
-  std::shared_ptr<StringSetVector> getStringTable() const {
-    return {};
-  }
-
-  bool isHeadAtRoot() {
-    return false;
-  }
-};
-#endif // HERMES_ENABLE_ALLOCATION_TRACES_OR_ASSERTIONS
-=======
 #endif // HERMES_MEMORY_INSTRUMENTATION
->>>>>>> b21aafbc
 
 } // namespace vm
 } // namespace hermes
