/*
 * Copyright (c) Meta Platforms, Inc. and affiliates.
 *
 * This source code is licensed under the MIT license found in the
 * LICENSE file in the root directory of this source tree.
 */

#ifndef HERMES_VM_HANDLEROOTOWNER_H
#define HERMES_VM_HANDLEROOTOWNER_H

#include "hermes/VM/Casting.h"
#include "hermes/VM/GCDecl.h"
#include "hermes/VM/GCPointer.h"
#include "hermes/VM/HermesValueTraits.h"
#include "hermes/VM/SymbolID.h"
#include "hermes/VM/WeakRef.h"

namespace hermes {
namespace vm {

// Forward declarations.
class GCScope;
class HandleBase;
template <typename T>
class Handle;
template <typename T>
class MutableHandle;

#ifndef HERMESVM_DEBUG_MAX_GCSCOPE_HANDLES
/// In debug mode we assert if more than this number of handles are allocated in
/// a scope. The actual value doesn't matter, but having a small fixed value
/// enables us to catch cases of unbounded handle allocation.
#define HERMESVM_DEBUG_MAX_GCSCOPE_HANDLES 48
#endif

/// Define HERMESVM_DEBUG_TRACK_GCSCOPE_HANDLES in debug mode to enable
/// statistical tracking of handles per GCScope.
//#define HERMESVM_DEBUG_TRACK_GCSCOPE_HANDLES

// We can only track handles in debug mode.
#if defined(NDEBUG) && defined(HERMESVM_DEBUG_TRACK_GCSCOPE_HANDLES)
#undef HERMESVM_DEBUG_TRACK_GCSCOPE_HANDLES
#endif

/// A base class that owns a list of \c GCScope instances and is able to
/// invoke the garbage collector to mark them as roots.
/// It also contains some convenience functions that create handles.
class HandleRootOwner {
 public:
  /// A dummy virtual destructor which creates a vtable and thus ensures that
  /// cast from Runtime to HandleRootOwner is a no-op (see assert in
  /// Runtime::Runtime).
  /// Why a destructor and not a separate dummy virtual method? Because a
  /// virtual method causes "virtual functions but non-virtual destructor"
  /// warning, and the way to silence that is to add a virtual destructor.
  virtual ~HandleRootOwner() = default;

  /// Convenience function to create a Handle.
  Handle<HermesValue> makeHandle(HermesValue value);

  /// Convenience function to create a Handle from a pointer.
  template <class T>
  Handle<T> makeHandle(T *p);

  /// Convenience function to create typed Handle given a HermesValue.
  template <class T>
  Handle<T> makeHandle(HermesValue value);

  /// Convenience function to create a Handle<SymbolID>.
  Handle<SymbolID> makeHandle(SymbolID value);

  /// Create a Handle from a valid PseudoHandle and invalidate the latter.
  template <class T>
  Handle<T> makeHandle(PseudoHandle<T> &&pseudo);

  /// Create a Handle from a valid PseudoHandle by vmcasting from HermesValue
  /// and invalidate the PseudoHandle<HermesValue>.
  template <class T>
  Handle<T> makeHandle(PseudoHandle<HermesValue> &&pseudo);

  /// Convenience function to create a MutableHandle.
  MutableHandle<HermesValue> makeMutableHandle(HermesValue value);
  /// Convenience function to create a MutableHandle from a pointer.
  template <class T>
  MutableHandle<T> makeMutableHandle(T *p);

  /// Make a null pointer of the specified type. This is more efficient that
  /// other methods because it doesn't allocate a handle.
  template <class T>
  static Handle<T> makeNullHandle();

  /// An efficient way to pass undefined to a function accepting Handle.
  static Handle<HermesValue> getUndefinedValue();

  /// An efficient way to pass null to a function accepting Handle.
  static Handle<HermesValue> getNullValue();

  /// An efficient way to pass empty to a function accepting Handle.
  static Handle<HermesValue> getEmptyValue();

  /// An efficient way to pass bools to a function accepting Handle.
  static Handle<HermesValue> getBoolValue(bool b);

  /// An efficient way to pass 0 to a function accepting Handle.
  static Handle<HermesValue> getZeroValue();

  /// An efficient way to pass 1 to a function accepting Handle.
  static Handle<HermesValue> getOneValue();

  /// An efficient way to pass -1 to a function accepting Handle.
  static Handle<HermesValue> getNegOneValue();

<<<<<<< HEAD
  /// Return the parent of the top-most \c GCScope.
  GCScope *getTopGCScopesParent();

=======
>>>>>>> 20404536
 protected:
  /// Used for efficient construction of Handle<>(..., nullptr).
  static const PinnedHermesValue nullPointer_;
  /// Used for efficient construction of Handle(undefined).
  static const PinnedHermesValue undefinedValue_;
  /// Used for efficient construction of Handle(null).
  static const PinnedHermesValue nullValue_;
  /// Used for efficient construction of Handle(empty).
  static const PinnedHermesValue emptyValue_;
  /// Used for efficient construction of Handle(bool).
  static const PinnedHermesValue trueValue_;
  static const PinnedHermesValue falseValue_;
  /// Used for efficient construction of Handle(0).
  static const PinnedHermesValue zeroValue_;
  /// Used for efficient construction of Handle(1).
  static const PinnedHermesValue oneValue_;
  /// Used for efficient construction of Handle(-1).
  static const PinnedHermesValue negOneValue_;

  void markGCScopes(RootAcceptor &acceptor);

  /// Mark the WeakRefs in the weakRefs_ list.
  void markWeakRefs(WeakRefAcceptor &acceptor);

  /// Return the top-most \c GCScope.
  GCScope *getTopGCScope();

 private:
  friend class GCScope;
  friend class GCScopeMarkerRAII;
  friend class HandleBase;

  /// The top-most GC scope.
  GCScope *topGCScope_{};

  /// Allocate storage for a new PinnedHermesValue in the specified GCScope and
  /// initialize it with \p value.
  static PinnedHermesValue *newPinnedHermesValue(
      GCScope *inScope,
      HermesValue value);

  /// Allocate storage for a new PinnedHermesValye in the top-most GCScope and
  /// initialize it with \p value.
  PinnedHermesValue *newPinnedHermesValue(HermesValue value);
};

/// This class exists only for debugging purposes. We need to make
/// \c Handle a friend so it can access the debugging fields, but we don't
/// want to make it a friend of \c GCScope as that would expose too much.
class GCScopeDebugBase {
  friend class HandleBase;

#ifndef NDEBUG
  /// In debug mode we track the number of handles associated with this scope.
  int numActiveHandles_{0};
#endif

 public:
  ~GCScopeDebugBase() {
    assert(numActiveHandles_ == 0 && "Destroying GCScope with active handles");
  }
};

#ifdef HERMESVM_DEBUG_TRACK_GCSCOPE_HANDLES

/// A class which exists only so it can be instantiated in the global scope
/// and track the distribution of number of allocated handles in GCScope.
class GCScopeHandleTracker {
  using CountMapT = llvh::DenseMap<unsigned, std::pair<unsigned, const char *>>;
  using NameMapT = llvh::DenseMap<const char *, unsigned>;

  /// Map from a number of allocated handles to name and number of GCScope
  /// instances.
  CountMapT countMap_;

  /// Map recording the max number of handles allocated for each named scope.
  NameMapT nameMap_;

 public:
  /// The destructor prints the results.
  ~GCScopeHandleTracker();

  /// Record one more occurrence of this number of handles.
  void record(const char *name, unsigned count) {
    auto &byCountValue = countMap_[count];
    ++byCountValue.first;

    if (name) {
      if (!byCountValue.second)
        byCountValue.second = name;

      unsigned &byNameEntry = nameMap_[name];
      if (count > byNameEntry)
        byNameEntry = count;
    }
  }
};

/// The only instance of this class, used to track handle statistics
/// globally. The destructor prints out the results.
extern GCScopeHandleTracker gcScopeHandleTracker;

#endif // HERMESVM_DEBUG_TRACK_GCSCOPE_HANDLES

/// An efficient container for a set of HermesValue handles which are be
/// tracked by the GC. It must be constructed on the stack. The handles
/// become unreachable as soon as the scope is destroyed. It is relatively
/// cheap to construct as it doesn't perform any allocations.
/// Under the covers it provides a non-movable storage for a HermesValue which
/// is registered with the GC. Instead of resizing it allocates handles in
/// chunks which are never moved.
class GCScope : public GCScopeDebugBase {
  friend class HandleRootOwner;

  /// Number of handles to be allocated together in a chunk.
  static constexpr size_t CHUNK_SIZE = 16;

  /// Pointer to the runtime this scope is associated with.
  HandleRootOwner *const runtime_;

#ifndef NDEBUG
  /// Maximum number of handles the scope is allowed to allocate in debug mode.
  unsigned const handlesLimit_;
  /// Number of currently allocated handles.
  unsigned numAllocatedHandles_{0};
#endif

#ifdef HERMESVM_DEBUG_TRACK_GCSCOPE_HANDLES
  /// Name to use when printing statistics.
  const char *name_;

  /// Maximum number of handles that were ever allocated in this scope. I.e. a
  /// running max of /c numAllocatedHandles_.
  unsigned maxAllocatedHandles_{0};
#endif

  /// Pointer to the previous GCScope.
  GCScope *const prevScope_;

  /// Inline storage for data to be used initially until it is exhausted.
  alignas(PinnedHermesValue) char inlineStorage_
      [sizeof(PinnedHermesValue) * CHUNK_SIZE];

  /// When the inline storage is exhausted, new storage chunks are allocated
  /// here.
  llvh::SmallVector<PinnedHermesValue *, 4> chunks_;

  /// Next handle to be allocated in the current chunk.
  PinnedHermesValue *next_ = (PinnedHermesValue *)inlineStorage_;
  /// End of the storage chunk. When we reach it, we must allocate a new one.
  PinnedHermesValue *curChunkEnd_ =
      (PinnedHermesValue *)inlineStorage_ + CHUNK_SIZE;

  /// Index of the current chunk in 'chunks_'.
  unsigned curChunkIndex_{0};

  GCScope(const GCScope &) = delete;
  void operator=(const GCScope &) = delete;

 public:
  /// Construct a new GCScope object on the stack and register it with the
  /// garbage collector, so all handles associated with it will be automatically
  /// marked.
  /// \param name   when GCScope statistics are enabled, the optional string
  ///   supplied here is recorded with the handle count.
  /// \param handlesLimit in debug mode this optionally overrides the default
  ///   handle limit (\c HERMESVM_DEBUG_MAX_GCSCOPE_HANDLES). The intent is
  ///   to use it in cases when we know that it is OK to allocate more than the
  ///   default limit. If we don't want to set a limit at all, \c UINT_MAX
  ///   should be used.
  explicit GCScope(
      HandleRootOwner *runtime,
      const char *name = nullptr,
      unsigned handlesLimit = HERMESVM_DEBUG_MAX_GCSCOPE_HANDLES)
      : runtime_(runtime),
#ifndef NDEBUG
        handlesLimit_(handlesLimit),
#endif
#ifdef HERMESVM_DEBUG_TRACK_GCSCOPE_HANDLES
        name_(name),
#endif
        prevScope_(runtime->topGCScope_),
        chunks_({(PinnedHermesValue *)inlineStorage_}) {
    runtime->topGCScope_ = this;
  }

  ~GCScope();

  /// \return the parent scope of this scope.
  GCScope *getParentScope() {
    return prevScope_;
  }

  /// \return the increment in which pages of handles are allocated. To be
  /// used for debugging and asserts.
  static constexpr size_t getChunkSize() {
    return CHUNK_SIZE;
  }

  /// \return true if there are no handles in the scope
  bool isEmpty() const {
    return curChunkIndex_ == 0 &&
        next_ == (const PinnedHermesValue *)inlineStorage_;
  }

#ifndef NDEBUG
  /// Return the number of handles in the scope.
  LLVM_ATTRIBUTE_ALWAYS_INLINE size_t getHandleCountDbg() const {
    return numAllocatedHandles_;
  }

  LLVM_ATTRIBUTE_ALWAYS_INLINE void setHandleCountDbg(unsigned count) {
    numAllocatedHandles_ = count;
  }
#else
  LLVM_ATTRIBUTE_ALWAYS_INLINE size_t getHandleCountDbg() const {
    return curChunkIndex_ * CHUNK_SIZE + (next_ - chunks_[curChunkIndex_]);
  }
  LLVM_ATTRIBUTE_ALWAYS_INLINE void setHandleCountDbg(unsigned /*count*/) {}
#endif

  /// An opaque object which remembers the state of GCScope. It can be used
  /// to restore the state, freeing all handles which have been allocated after
  /// the state was saved or "marked".
  /// Since handles are always allocated in a GCScope and never freed (freeing
  /// individual handles would be too expensive), this enables us to efficiently
  /// free all handles allocated after a certain point in bulk and continue
  /// using the scope.
  class Marker {
    friend class GCScope;
    PinnedHermesValue *const next;
    unsigned const curChunkIndex;

    Marker(PinnedHermesValue *next, unsigned int curChunkIndex)
        : next(next), curChunkIndex(curChunkIndex) {}

   public:
    bool operator==(Marker other) const {
      return next == other.next && curChunkIndex == other.curChunkIndex;
    }
  };

  /// Remember the state of the scope and return an opaque object identifying
  /// the state. When 'flushToMarker()' is later called, all handles which were
  /// allocated after the 'mark()' call are freed.
  Marker createMarker() const {
    return Marker(next_, curChunkIndex_);
  }

  /// Free all handles that were allocated after the marker \p marker was
  /// obtained. This method can be called multiple times with the same marker.
  void flushToMarker(Marker marker) {
    assert(
        marker.curChunkIndex <= curChunkIndex_ &&
        "trying to reset to a higher chunk");
    assert(
        (marker.curChunkIndex < curChunkIndex_ || marker.next <= next_) &&
        "trying to reset to a higher next pointer");
    PinnedHermesValue *const chunkStart = chunks_[marker.curChunkIndex];
    PinnedHermesValue *const chunkEnd = chunkStart + CHUNK_SIZE;
    // Write empty values into the soon-to-be invalid chunk slots to catch bugs.
    invalidateFreedHandleValues(marker.curChunkIndex, marker.next);
    curChunkIndex_ = marker.curChunkIndex;
    curChunkEnd_ = chunkEnd;
    // Ensure that the marker is associated with this GCScope by validating the
    // saved 'next' pointer - it must point within the chunk. Note that it can
    // be equal to curChunkEnd_ if the chunk had just been exhausted before the
    // marker was saved.
    assert(
        marker.next >= chunkStart && marker.next <= curChunkEnd_ &&
        "savedNext is not within the current chunk");
    next_ = marker.next;

    setHandleCountDbg(
        curChunkIndex_ * CHUNK_SIZE + (next_ - chunks_[curChunkIndex_]));
  }

  /// Free all handles that were allocated after the first
  /// \p numHandlesToPreserve. It must be a value less or equal than CHUNK_SIZE.
  void flushToSmallCount(unsigned numHandlesToPreserve) {
    assert(
        numHandlesToPreserve <= CHUNK_SIZE && "numHandles exceeds CHUNK_SIZE");
    assert(
        numHandlesToPreserve <= getHandleCountDbg() &&
        "numHandles exceeds the actual number of handles");

    auto *chunk = (PinnedHermesValue *)inlineStorage_;
    // Write empty values into the soon-to-be invalid chunk slots to catch bugs.
    invalidateFreedHandleValues(0, chunk + numHandlesToPreserve);
    next_ = chunk + numHandlesToPreserve;
    curChunkEnd_ = chunk + CHUNK_SIZE;
    curChunkIndex_ = 0;

    setHandleCountDbg(numHandlesToPreserve);
  }

  /// Free all handles in the scope. This is equivalent to obtaining a marker
  /// right after rhe scope was created and flushing it.
  void clearAllHandles() {
    flushToSmallCount(0);
  }

 private:
  /// Writes invalid handles into every value within every chunk from \p
  /// chunkStart to curChunkIndex_, except the first chunk, which writes values
  /// from \p valueStart to the end of the chunk.
  void invalidateFreedHandleValues(
      unsigned chunkStart,
      PinnedHermesValue *valueStart)
#ifdef HERMES_SLOW_DEBUG
      ;
#else
  {
  }
#endif

  /// Allocate storage for a new PinnedHermesValue. The garbage collector knows
  /// about it and will be able to mark it.
  PinnedHermesValue *newPinnedHermesValue(HermesValue value) {
    assert(
        getHandleCountDbg() < handlesLimit_ &&
        "Too many handles allocated in GCScope");

    setHandleCountDbg(getHandleCountDbg() + 1);
#ifdef HERMESVM_DEBUG_TRACK_GCSCOPE_HANDLES
    if (numAllocatedHandles_ > maxAllocatedHandles_)
      maxAllocatedHandles_ = numAllocatedHandles_;
#endif

    /// Check the fast path: is there space in the current chunk?
    if (LLVM_LIKELY(next_ < curChunkEnd_)) {
      /// Initialize the new handle with the specified value and return.
      return new (next_++) PinnedHermesValue(value);
    }

    /// Slow path: allocate a new chunk.
    return _newChunkAndPHV(value);
  }

  /// The current chunk is full, so allocate a new chunk and allocate a
  /// PinnedHermesValue inside it. This is the allocation slow path.
  PinnedHermesValue *_newChunkAndPHV(HermesValue value);

  /// Mark all handles in this scope.
  void mark(RootAcceptor &acceptor);
};

/// A RAII class which records a GCScope marker on construction and flushes the
/// scope to the marker on destruction.
/// It is functionally equivalent to creating a nested GCScope but can be more
/// lightweight because it doesn't consume a lot of stack and because it behaves
/// better in cases when more than GCScope::CHUNK_SIZE handles are allocated in
/// a loop - they would be allocated once in the parent and reused on every
/// iteration.
class GCScopeMarkerRAII {
  GCScope *const gcScope_;
  GCScope::Marker const marker_;

  GCScopeMarkerRAII(const GCScopeMarkerRAII &) = delete;
  void operator=(const GCScopeMarkerRAII &) = delete;

 public:
  /// Record a marker for the currently active scope.
  explicit GCScopeMarkerRAII(HandleRootOwner *runtime)
      : gcScope_(runtime->getTopGCScope()), marker_(gcScope_->createMarker()) {}
  /// Record a new a marker for the specified scope.
  explicit GCScopeMarkerRAII(GCScope &gcScope)
      : gcScope_(&gcScope), marker_(gcScope_->createMarker()) {}
  /// Record an existing marker for the specified scope.
  explicit GCScopeMarkerRAII(GCScope &gcScope, const GCScope::Marker &marker)
      : gcScope_(&gcScope), marker_(marker) {}

  /// Manually flush to the specified marker.
  void flush() {
    gcScope_->flushToMarker(marker_);
  }

  ~GCScopeMarkerRAII() {
    flush();
  }
};

} // namespace vm
} // namespace hermes

#endif<|MERGE_RESOLUTION|>--- conflicted
+++ resolved
@@ -110,12 +110,6 @@
   /// An efficient way to pass -1 to a function accepting Handle.
   static Handle<HermesValue> getNegOneValue();
 
-<<<<<<< HEAD
-  /// Return the parent of the top-most \c GCScope.
-  GCScope *getTopGCScopesParent();
-
-=======
->>>>>>> 20404536
  protected:
   /// Used for efficient construction of Handle<>(..., nullptr).
   static const PinnedHermesValue nullPointer_;
