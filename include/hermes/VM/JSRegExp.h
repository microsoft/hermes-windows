/*
 * Copyright (c) Meta Platforms, Inc. and affiliates.
 *
 * This source code is licensed under the MIT license found in the
 * LICENSE file in the root directory of this source tree.
 */

#ifndef HERMES_VM_JSREGEXP_H
#define HERMES_VM_JSREGEXP_H

#include "hermes/Regex/Regex.h"
#include "hermes/Regex/RegexTypes.h"
#include "hermes/VM/JSObject.h"
#include "hermes/VM/RegExpMatch.h"
#include "hermes/VM/SmallXString.h"

#include <memory>
#include "llvh/ADT/SmallString.h"

namespace hermes {
namespace vm {

class JSRegExp final : public JSObject {
 public:
  using Super = JSObject;
  static const ObjectVTable vt;

  static constexpr CellKind getCellKind() {
    return CellKind::JSRegExpKind;
  }
  static bool classof(const GCCell *cell) {
    return cell->getKind() == CellKind::JSRegExpKind;
  }

  /// Create a JSRegExp, with the empty string for pattern and flags.
  static PseudoHandle<JSRegExp> create(
      Runtime &runtime,
      Handle<JSObject> prototype);

  /// Create a JSRegExp, with the standard RegExp prototype and the empty string
  /// for pattern and flags.
  static PseudoHandle<JSRegExp> create(Runtime &runtime) {
    return create(runtime, Handle<JSObject>::vmcast(&runtime.regExpPrototype));
  }

  /// Creates the hidden class for Regular Expression match objects.
  /// \p arrayClass should be hidden class for JSArray objects, and it will be
  /// augmented with properties "index", "input", and "groups".
  static Handle<HiddenClass> createMatchClass(
      Runtime &runtime,
      Handle<HiddenClass> arrayClass);

  /// Initializes RegExp with existing bytecode. Populates fields for the
  /// pattern and flags, but performs no validation on them. It is assumed that
  /// the bytecode is correct and corresponds to the given pattern/flags.
  static void initialize(
      Handle<JSRegExp> selfHandle,
      Runtime &runtime,
      Handle<StringPrimitive> pattern,
      Handle<StringPrimitive> flags,
      llvh::ArrayRef<uint8_t> bytecode);

  /// Initialize a RegExp based on another RegExp \p otherHandle. If \p flags
  /// matches the internal flags of the other RegExp, this lets us avoid
  /// recompiling by just copying the bytecode.
  static ExecutionStatus initialize(
      Handle<JSRegExp> selfHandle,
      Runtime &runtime,
      Handle<JSRegExp> otherHandle,
      Handle<StringPrimitive> flags);

  /// Perform validation of the pattern and flags and throw \c SyntaxError on
  /// error. If valid, set the source and flags to the given strings, and set
  /// the standard properties of the RegExp according to the flags. Note that
  /// RegExps are not mutable (with the exception of the lastIndex property).
  /// Compiles the \p pattern and \p flags to RegExp bytecode.
  static ExecutionStatus initialize(
      Handle<JSRegExp> selfHandle,
      Runtime &runtime,
      Handle<StringPrimitive> pattern,
      Handle<StringPrimitive> flags);

  /// \return the pattern string used to initialize this RegExp.
  /// Note this is not suitable for interpolation between //, nor for
  /// implementation of toString(). See 'escapePattern' to properly escape it.
  static PseudoHandle<StringPrimitive> getPattern(
      JSRegExp *self,
      PointerBase &base);

  /// \return An escaped version of the regexp pattern per ES6 21.2.3.2.4, or an
  /// exception if the string could not be created.
  static CallResult<HermesValue> escapePattern(
      Handle<StringPrimitive> pattern,
      Runtime &runtime);

  /// \return the flag bits used to initialize this RegExp
  static regex::SyntaxFlags getSyntaxFlags(JSRegExp *self) {
    return self->syntaxFlags_;
  }

  /// Set the flag bits for this RegExp to \p flags
  static void setSyntaxFlags(JSRegExp *self, regex::SyntaxFlags flags) {
    self->syntaxFlags_ = flags;
  }

  Handle<JSObject> getGroupNameMappings(Runtime &runtime);

  void setGroupNameMappings(Runtime &runtime, JSObject *groupObj);

  /// Searches self for a match for \str.
  /// \p searchStartOffset is the offset from which to begin searching.
  /// If searchStartOffset exceeds the length of the string, or if no match
  /// is found at or after searchStartOffset, then the result will be empty.
  /// If a match is found, the returned value will have length equal to the
  /// number of capture groups, plus one. The first element in the result will
  /// be the full match, with subsequent elements corresponding to the capture
  /// groups in order.
  /// Note that the location of matches is given relative to the beginning of
  /// the string, not the searchStartOffset.
  static CallResult<RegExpMatch> search(
      Handle<JSRegExp> selfHandle,
      Runtime &runtime,
      Handle<StringPrimitive> strHandle,
      uint32_t searchStartOffset);

 public:
  friend void JSRegExpBuildMeta(const GCCell *, Metadata::Builder &);

  JSRegExp(Runtime &runtime, Handle<JSObject> parent, Handle<HiddenClass> clazz)
      : JSObject(runtime, *parent, *clazz),
        pattern_(
            runtime,
            runtime.getPredefinedString(Predefined::emptyString),
            runtime.getHeap()) {}

 private:
  ~JSRegExp();

  /// Store a copy of the \p bytecode array.
  void initializeBytecode(llvh::ArrayRef<uint8_t> bytecode);

  static ExecutionStatus initializeGroupNameMappingObj(
      Runtime &runtime,
      Handle<JSRegExp> selfHandle,
      std::deque<llvh::SmallVector<char16_t, 5>> &orderedNamedGroups,
      regex::ParsedGroupNamesMapping &parsedMappings);

  /// The order of properties here is important to avoid wasting space. When
  /// compressed pointers are enabled, JSObject has an odd number of 4 byte
  /// properties. So putting this GCPointer before the native pointer guarantees
  /// that the native pointer is always 8 byte aligned without extra padding.
  GCPointer<StringPrimitive> pattern_;

  uint8_t *bytecode_{};
  uint32_t bytecodeSize_{0};

  regex::SyntaxFlags syntaxFlags_ = {};

  GCPointer<JSObject> groupNameMappings_{nullptr};

  // Finalizer to clean up stored native regex
  static void _finalizeImpl(GCCell *cell, GC &gc);
  static size_t _mallocSizeImpl(GCCell *cell);

<<<<<<< HEAD
  static std::string _snapshotNameImpl(GCCell *cell, GC &gc);
  static void _snapshotAddEdgesImpl(GCCell *cell, GC &gc, HeapSnapshot &snap);
  static void _snapshotAddNodesImpl(GCCell *cell, GC &gc, HeapSnapshot &snap);
=======
#ifdef HERMES_MEMORY_INSTRUMENTATION
  static std::string _snapshotNameImpl(GCCell *cell, GC &gc);
  static void _snapshotAddEdgesImpl(GCCell *cell, GC &gc, HeapSnapshot &snap);
  static void _snapshotAddNodesImpl(GCCell *cell, GC &gc, HeapSnapshot &snap);
#endif
>>>>>>> b21aafbc
};

} // namespace vm
} // namespace hermes

#endif // HERMES_VM_JSREGEXP_H<|MERGE_RESOLUTION|>--- conflicted
+++ resolved
@@ -162,17 +162,11 @@
   static void _finalizeImpl(GCCell *cell, GC &gc);
   static size_t _mallocSizeImpl(GCCell *cell);
 
-<<<<<<< HEAD
-  static std::string _snapshotNameImpl(GCCell *cell, GC &gc);
-  static void _snapshotAddEdgesImpl(GCCell *cell, GC &gc, HeapSnapshot &snap);
-  static void _snapshotAddNodesImpl(GCCell *cell, GC &gc, HeapSnapshot &snap);
-=======
 #ifdef HERMES_MEMORY_INSTRUMENTATION
   static std::string _snapshotNameImpl(GCCell *cell, GC &gc);
   static void _snapshotAddEdgesImpl(GCCell *cell, GC &gc, HeapSnapshot &snap);
   static void _snapshotAddNodesImpl(GCCell *cell, GC &gc, HeapSnapshot &snap);
 #endif
->>>>>>> b21aafbc
 };
 
 } // namespace vm
