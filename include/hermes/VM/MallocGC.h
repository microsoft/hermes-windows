/*
 * Copyright (c) Facebook, Inc. and its affiliates.
 *
 * This source code is licensed under the MIT license found in the
 * LICENSE file in the root directory of this source tree.
 */

#ifndef HERMES_VM_MALLOCGC_H
#define HERMES_VM_MALLOCGC_H

#include "hermes/Public/GCConfig.h"
#include "hermes/VM/GCBase.h"
#include "hermes/VM/GCCell.h"
#include "hermes/VM/VMExperiments.h"

#include "llvh/ADT/DenseMap.h"
#include "llvh/ADT/DenseSet.h"
#include "llvh/Support/raw_ostream.h"

#include <deque>
#include <limits>
#include <vector>

namespace hermes {
namespace vm {

class MallocGC final : public GCBase {
  class CellHeader {
    /// If true, then this cell is live. If this is false at the end of a
    /// collection, then this cell can be freed. Defaults to false when not in
    /// the middle of a collection.
    bool marked_ = false;

#ifdef HERMESVM_SANITIZE_HANDLES
    /// If non-null, contains a pointer to the new location where this cell will
    /// be after the collection is over.
    /// Only used in handle sanitization when pointers are moved.
    CellHeader *forwardingPtr_ = nullptr;
#endif

    /// Storage of the GCCell data is past this point. Needs to be aligned to
    /// the alignment of the heap.
    static_assert(
        alignof(GCCell) <= HeapAlign,
        "GCCell's alignment exceeds the alignment requirement of the heap");
    alignas(HeapAlign) uint8_t data_[0];

   public:
    bool isMarked() const {
      return marked_;
    }

    /// Mark a cell as live. Set its new location to \p newLocation.
    void mark() {
      assert(!isMarked() && "Marking an already marked pointer");
      marked_ = true;
    }

    void markWithForwardingPointer(CellHeader *newLocation) {
      mark();
#ifdef HERMESVM_SANITIZE_HANDLES
      forwardingPtr_ = newLocation;
#else
      llvm_unreachable(
          "Trying to add a forwarding pointer outside of handle-san mode");
#endif
    }

    void unmark() {
      assert(isMarked() && "Unmarking an already unmarked pointer");
      marked_ = false;
#ifdef HERMESVM_SANITIZE_HANDLES
      forwardingPtr_ = nullptr;
#endif
    }

    GCCell *data() {
      return reinterpret_cast<GCCell *>(data_);
    }

    const GCCell *data() const {
      return reinterpret_cast<const GCCell *>(data_);
    }

    CellHeader *getForwardingPointer() {
      assert(isMarked() && "Getting forwarding pointer from unmarked pointer");
#ifdef HERMESVM_SANITIZE_HANDLES
      assert(forwardingPtr_ && "Accessing a null forwarding pointer");
      return forwardingPtr_;
#else
      llvm_unreachable(
          "Can't get a forwarding pointer outside of handle-san mode");
#endif
    }

    static CellHeader *from(GCCell *cell) {
      return reinterpret_cast<CellHeader *>(
          reinterpret_cast<char *>(cell) - offsetof(CellHeader, data_));
    }

    static const CellHeader *from(const GCCell *cell) {
      return reinterpret_cast<const CellHeader *>(
          reinterpret_cast<const char *>(cell) - offsetof(CellHeader, data_));
    }
  };

  /// pointers_ stores all of the objects managed by the GC. If a pointer is not
  /// in this set, then it is not a GC pointer, and thus invalid to be collected
  /// or marked.
  llvh::DenseSet<CellHeader *> pointers_;
  /// newPointers_ is the set of live objects at the end of a collection.
  /// Pointers are moved from pointers_ to this as they are discovered to be
  /// alive.
  /// This should be empty between collections.
  llvh::DenseSet<CellHeader *> newPointers_;
  /// maxSize_ is the absolute highest amount of memory that MallocGC is allowed
  /// to allocate.
  const gcheapsize_t maxSize_;
  /// sizeLimit_ is the point at which a collection should be run.
  gcheapsize_t sizeLimit_;
  /// allocatedBytes_ is the current amount of memory stored in the heap.
  gcheapsize_t allocatedBytes_{0};

 public:
  /// See comment in GCBase.
  class Size final {
   public:
    explicit Size(const GCConfig &gcConfig)
        : Size(gcConfig.getMinHeapSize(), gcConfig.getMaxHeapSize()) {}
    Size(gcheapsize_t min, gcheapsize_t max) : min_(min), max_(max) {}

    gcheapsize_t min() const {
      return min_;
    }

    gcheapsize_t max() const {
      return max_;
    }

    gcheapsize_t storageFootprint() const;
    gcheapsize_t minStorageFootprint() const;

   private:
    gcheapsize_t min_;
    gcheapsize_t max_;
  };

  MallocGC(
      MetadataTable metaTable,
      GCCallbacks *gcCallbacks,
      PointerBase *pointerBase,
      const GCConfig &gcConfig,
      std::shared_ptr<CrashManager> crashMgr,
      std::shared_ptr<StorageProvider> provider,
      experiments::VMExperimentFlags vmExperimentFlags);

  ~MallocGC();

  /// Checks if a requested \p size can fit in the heap. If it can't, a
  /// collection occurs. If it still can't after the collection, OOM is
  /// declared.
  void collectBeforeAlloc(std::string cause, uint32_t size);

  /// Allocate a new cell of the specified size \p size by calling alloc.
  /// Instantiate an object of type T with constructor arguments \p args in the
  /// newly allocated cell.
  /// \return a pointer to the newly created object in the GC heap.
  template <
      typename T,
      bool fixedSize = true,
      HasFinalizer hasFinalizer = HasFinalizer::No,
      LongLived longLived = LongLived::Yes,
      class... Args>
  inline T *makeA(uint32_t size, Args &&...args);

  /// Returns whether an external allocation of the given \p size fits
  /// within the maximum heap size.  (Note that this does not guarantee that the
  /// allocation will "succeed" -- the size plus the used() of the heap may
  /// still exceed the max heap size.  But if it fails, the allocation can never
  /// succeed.)
  bool canAllocExternalMemory(uint32_t size) override;

  /// Collect all of the dead objects and symbols in the heap. Also invalidate
  /// weak pointers that point to dead objects.
<<<<<<< HEAD
  void collect(std::string cause);
=======
  void collect(std::string cause, bool canEffectiveOOM = false) override;
>>>>>>> be52fa1d

  static constexpr uint32_t minAllocationSize() {
    // MallocGC imposes no limit on individual allocations.
    return 0;
  }

  static constexpr uint32_t maxAllocationSize() {
    // MallocGC imposes no limit on individual allocations.
    return std::numeric_limits<uint32_t>::max();
  }

  /// Run the finalizers for all heap objects.
  void finalizeAll() override;

  /// \return true iff this is collecting the entire heap, or false if it is
  /// only a portion of the heap.
  /// \pre Assumes inGC() is true, or else this has no meaning.
  bool inFullCollection() const {
    return true;
  }

#ifndef NDEBUG
  /// See comment in GCBase.
  bool calledByGC() const override {
    return inGC();
  }

  /// \return true iff the pointer \p p is controlled by this GC.
  bool validPointer(const void *p) const override;
  bool dbgContains(const void *p) const override;

  /// Returns true if \p cell is the most-recently allocated finalizable object.
  bool isMostRecentFinalizableObj(const GCCell *cell) const override;
#endif

  /// Same as in superclass GCBase.
  virtual void createSnapshot(llvh::raw_ostream &os) override;

#ifdef HERMESVM_SERIALIZE
  /// Same as in superclass GCBase.
  virtual void serializeWeakRefs(Serializer &s) override;

  /// Same as in superclass GCBase.
  virtual void deserializeWeakRefs(Deserializer &d) override;

  /// Serialze all heap objects to a stream.
  virtual void serializeHeap(Serializer &s) override;

  /// Deserialize heap objects.
  virtual void deserializeHeap(Deserializer &d) override;

  /// Signal GC we are deserializing.
  virtual void deserializeStart() override;

  /// Signal GC we are serializing.
  virtual void deserializeEnd() override;
#endif

  void getHeapInfo(HeapInfo &info) override;
  void getHeapInfoWithMallocSize(HeapInfo &info) override;
  void getCrashManagerHeapInfo(CrashManager::HeapInformation &info) override;
  std::string getKindAsStr() const override;

  /// @name Weak references
  /// @{

  /// Allocate a weak pointer slot for the value given.
  /// \pre \p init should not be empty or a native value.
  WeakRefSlot *allocWeakSlot(HermesValue init) override;

  /// The largest the size of this heap could ever grow to.
  size_t maxSize() const {
    return maxSize_;
  }

  /// Iterate over all objects in the heap, and call \p callback on them.
  /// \param callback A function to call on each found object.
  void forAllObjs(const std::function<void(GCCell *)> &callback) override;

  static bool classof(const GCBase *gc) {
    return gc->getKind() == HeapKind::MALLOC;
  }

  /// @}

 private:
#ifdef HERMES_SLOW_DEBUG
  void checkWellFormed();
  void clearUnmarkedPropertyMaps();
#endif

  /// Allocate an object in the GC controlled heap with the size to allocate
  /// given by \p size.
  template <
      bool fixedSizeIgnored = true,
      HasFinalizer hasFinalizer = HasFinalizer::No>
  inline void *alloc(uint32_t size);

  /// Initialize a cell with the required basic data for any cell.
  inline void initCell(GCCell *cell, uint32_t size);

  /// Free a weak pointer slot, which invalidates it.
  void freeWeakSlot(WeakRefSlot *slot);

  /// See \c GCBase::printStats.
  void printStats(JSONEmitter &json) override;

  /// Reset the statistics used for reporting GC information.
  void resetStats();

  /// Sets all weak references to unmarked in preparation for a collection.
  void resetWeakReferences();

  struct MarkingAcceptor;
  class SkipWeakRefsMarkingAcceptor;
  struct FullMSCUpdateWeakRootsAcceptor;

  /// Continually pops elements from the mark stack of \p acceptor and
  /// scans their pointer fields.  If such a field points to an
  /// unmarked object, mark it and push it on the mark stack.
  void drainMarkStack(MarkingAcceptor &acceptor);

  /// In the first phase of marking, before this is called, we treat
  /// JSWeakMaps specially: when we mark a reachable JSWeakMap, we do
  /// not mark from it, but rather save a pointer to it in a vector.
  /// Then we call this method, which finds the keys that are
  /// reachable, and marks transitively from the corresponding value.
  /// This is done carefully, to reach a correct global transitive
  /// closure, in cases where keys are reachable only via values of
  /// other keys.  When this marking is done, entries with unreachable
  /// keys are cleared.  Normal WeakRef processing at the end of GC
  /// will delete the cleared entries from the map.
  void completeWeakMapMarking(MarkingAcceptor &acceptor);

  /// Update all of the weak references and invalidate the ones that point to
  /// dead objects.
  void updateWeakReferences();
};

/// @name Inline implementations
/// @{

template <bool fixedSizeIgnored, HasFinalizer hasFinalizer>
inline void *MallocGC::alloc(uint32_t size) {
  assert(noAllocLevel_ == 0 && "no alloc allowed right now");
<<<<<<< HEAD
  size = heapAlignSize(size);
=======
  assert(
      isSizeHeapAligned(size) &&
      "Call to alloc must use a size aligned to HeapAlign");
>>>>>>> be52fa1d
  if (shouldSanitizeHandles()) {
    collectBeforeAlloc(kHandleSanCauseForAnalytics, size);
  }
  // Use subtraction to prevent overflow.
  if (LLVM_UNLIKELY(size > sizeLimit_ - allocatedBytes_)) {
    collectBeforeAlloc(kNaturalCauseForAnalytics, size);
  }
  // Add space for the header.
  auto *header = new (checkedMalloc(size + sizeof(CellHeader))) CellHeader();
  GCCell *mem = header->data();
  initCell(mem, size);
  // Add to the set of pointers owned by the GC.
  pointers_.insert(header);
  allocatedBytes_ += size;
  totalAllocatedBytes_ += size;
#ifndef NDEBUG
  ++numAllocatedObjects_;
#endif
  return mem;
}

inline bool MallocGC::canAllocExternalMemory(uint32_t size) {
  return size <= maxSize_;
}

template <
    typename T,
    bool fixedSize,
    HasFinalizer hasFinalizer,
    LongLived longLived,
    class... Args>
inline T *MallocGC::makeA(uint32_t size, Args &&...args) {
  assert(
      isSizeHeapAligned(size) &&
      "Call to makeA must use a size aligned to HeapAlign");
  // Since there is no old generation in this collector, always forward to the
  // normal allocation.
  void *mem = alloc<fixedSize, hasFinalizer>(size);
  return new (mem) T(std::forward<Args>(args)...);
}

inline void MallocGC::initCell(GCCell *cell, uint32_t size) {
#ifndef NDEBUG
  // For debugging, fill with a dead value.
  std::fill_n(reinterpret_cast<char *>(cell), size, kInvalidHeapValue);
#endif
}

/// @}

} // namespace vm
} // namespace hermes

#endif<|MERGE_RESOLUTION|>--- conflicted
+++ resolved
@@ -182,11 +182,7 @@
 
   /// Collect all of the dead objects and symbols in the heap. Also invalidate
   /// weak pointers that point to dead objects.
-<<<<<<< HEAD
-  void collect(std::string cause);
-=======
   void collect(std::string cause, bool canEffectiveOOM = false) override;
->>>>>>> be52fa1d
 
   static constexpr uint32_t minAllocationSize() {
     // MallocGC imposes no limit on individual allocations.
@@ -332,13 +328,9 @@
 template <bool fixedSizeIgnored, HasFinalizer hasFinalizer>
 inline void *MallocGC::alloc(uint32_t size) {
   assert(noAllocLevel_ == 0 && "no alloc allowed right now");
-<<<<<<< HEAD
-  size = heapAlignSize(size);
-=======
   assert(
       isSizeHeapAligned(size) &&
       "Call to alloc must use a size aligned to HeapAlign");
->>>>>>> be52fa1d
   if (shouldSanitizeHandles()) {
     collectBeforeAlloc(kHandleSanCauseForAnalytics, size);
   }
