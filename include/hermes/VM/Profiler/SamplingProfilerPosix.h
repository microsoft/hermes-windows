/*
 * Copyright (c) Meta Platforms, Inc. and affiliates.
 *
 * This source code is licensed under the MIT license found in the
 * LICENSE file in the root directory of this source tree.
 */

#ifndef HERMES_VM_PROFILER_SAMPLINGPROFILERPOSIX_H
#define HERMES_VM_PROFILER_SAMPLINGPROFILERPOSIX_H

#ifdef _MSC_VER
#define NOMINMAX
#include "windows.h"
#endif

#ifndef _MSC_VER
#include "hermes/Support/Semaphore.h"
#include "hermes/Support/ThreadLocal.h"
#endif
#include "hermes/VM/Callable.h"
#include "hermes/VM/Runtime.h"

#include "llvh/ADT/DenseMap.h"

#if !defined(__APPLE__) && !defined(_MSC_VER)
// Prevent "The deprecated ucontext routines require _XOPEN_SOURCE to be
// defined" error on mac.
#include <ucontext.h>
#endif

#include <chrono>
#include <condition_variable>
#include <mutex>
#include <thread>
#include <unordered_set>
#include <vector>

#if defined(__ANDROID__) && defined(HERMES_FACEBOOK_BUILD)
#include <profilo/ExternalApi.h>
#endif

namespace hermes {
namespace vm {

/// Singleton wall-time based JS sampling profiler that walks VM stack frames
/// in a configurable interval. The profiler can be enabled and disabled
/// on demand.
class SamplingProfiler {
 public:
  using ThreadId = uint64_t;
  using TimeStampType = std::chrono::steady_clock::time_point;
  using ThreadNamesMap =
      llvh::DenseMap<SamplingProfiler::ThreadId, std::string>;

  /// Captured JSFunction stack frame information for symbolication.
  /// TODO: consolidate the stack frame struct with other function/extern
  /// profilers.
  struct JSFunctionFrameInfo {
    // RuntimeModule this function is associated with.
    RuntimeModule *module;
    // Function id associated with current frame.
    uint32_t functionId;
    // IP offset within the function.
    uint32_t offset;
  };
  /// Captured NativeFunction frame information for symbolication.
  using NativeFunctionFrameInfo = NativeFunctionPtr;
  /// Captured FinalizableNativeFunction frame information for symbolication.
  using FinalizableNativeFunctionFrameInfo = NativeFunctionPtr;
  /// GC frame info. Pointing to string in suspendEventExtraInfoSet_.
  using SuspendFrameInfo = const std::string *;

  // This will break with more than one RuntimeModule(like FB4a, eval() call or
  // lazy compilation etc...). It is simply a temporary thing to get started.
  // Will revisit after figuring out symbolication.
  struct StackFrame {
    /// Kind of frame.
    enum class FrameKind {
      JSFunction,
      NativeFunction,
      FinalizableNativeFunction,
      SuspendFrame,
    };

    // TODO: figure out how to store BoundFunction.
    // TODO: Should we do something special for NativeConstructor?
    union {
      /// Pure JS function frame info.
      JSFunctionFrameInfo jsFrame;
      /// Native function frame info.
      NativeFunctionFrameInfo nativeFrame;
      /// Host function frame info.
      FinalizableNativeFunctionFrameInfo finalizableNativeFrame;
      /// Suspend frame info. Pointing to string
      /// in suspendExtraInfoSet_; it is optional and
      /// can be null to indicate no extra info.
      /// We can't directly use std::string here because it is
      /// inside a union.
      SuspendFrameInfo suspendFrame;
    };
    FrameKind kind;
  };

  /// Represent stack trace captured by one sampling.
  struct StackTrace {
    /// Id of the thread that this stack trace is taken from.
    ThreadId tid{0};
    /// Timestamp when the stack trace is taken.
    TimeStampType timeStamp;
    /// Captured stack frames.
    std::vector<StackFrame> stack;

    explicit StackTrace(uint32_t preallocatedSize) : stack(preallocatedSize) {}
    explicit StackTrace(
        ThreadId tid,
        TimeStampType ts,
        const std::vector<StackFrame>::iterator stackStart,
        const std::vector<StackFrame>::iterator stackEnd)
        : tid(tid), timeStamp(ts), stack(stackStart, stackEnd) {}
  };

#ifdef UNIT_TEST
  pthread_t getCurrentThread() const {
    return currentThread_;
  }
#endif // UNIT_TEST

 private:
  /// Max size of sampleStorage_.
  static const int kMaxStackDepth = 500;

  struct GlobalProfiler {
    /// Pointing to the singleton SamplingProfiler instance.
    /// We need this field because accessing local static variable from
    /// signal handler is unsafe.
    static std::atomic<GlobalProfiler *> instance_;

    /// Used to synchronise data writes between the timer thread and the signal
    /// handler in the runtime thread. Also used to send the target
    /// SamplingProfiler to be used during the stack walk.
    static std::atomic<SamplingProfiler *> profilerForSig_;

    /// Lock for profiler operations and access to member fields.
    std::mutex profilerLock_;

    /// Profiler instances for all the individual runtimes that are currently
    /// registered.
    std::unordered_set<SamplingProfiler *> profilers_;

#if defined(__ANDROID__) && defined(HERMES_FACEBOOK_BUILD)
    /// Per-thread profiler instance for loom profiling.
    /// Limitations: No recursive runtimes in one thread.
<<<<<<< HEAD
    //  WINDOWS: We don't keep the profiler instance in the TLS, as we don't run the sampling in the runtime thread.
    //  POSIX runtime uses TLS to get hold of the profiler instance in the signal handler.
    //  In Windows, we directly pass the profiler instance as a function parameter.
#ifndef _MSC_VER
    ThreadLocal<SamplingProfiler> threadLocalProfiler_;
=======
    ThreadLocal<SamplingProfiler> threadLocalProfilerForLoom_;
>>>>>>> ee8941b8
#endif

    /// Whether profiler is enabled or not. Protected by profilerLock_.
    bool enabled_{false};
    /// Whether signal handler is registered or not. Protected by profilerLock_.
    bool isSigHandlerRegistered_{false};

#ifndef _MSC_VER
    /// Semaphore to indicate all signal handlers have finished the sampling.
    Semaphore samplingDoneSem_;
#endif

    /// Threading: load/store of sampledStackDepth_ and sampleStorage_
    /// are protected by samplingDoneSem_.
    /// Actual sampled stack depth in sampleStorage_.
    uint32_t sampledStackDepth_{0};
    /// Preallocated stack frames storage for signal handler(because
    /// allocating memory in signal handler is not allowed)
    /// This storage does not need to be protected by lock because accessing to
    /// it is serialized by samplingDoneSem_.
    StackTrace sampleStorage_{kMaxStackDepth};

    /// This thread starts in timerLoop_, and samples the stacks of registered
    /// runtimes periodically. It is created in \p enable() and joined in
    /// \p disable().
    std::thread timerThread_;

    /// This condition variable can be used to wait for a change in the enabled
    /// member variable.
    std::condition_variable enabledCondVar_;

#ifndef _MSC_VER
    /// invoke sigaction() posix API to register \p handler.
    /// \return what sigaction() returns: 0 to indicate success.
    static int invokeSignalAction(void (*handler)(int));

    /// Register sampling signal handler if not done yet.
    /// \return true to indicate success.
    bool registerSignalHandlers();

    /// Unregister sampling signal handler.
    bool unregisterSignalHandler();
#endif

#ifndef _MSC_VER
    /// Signal handler to walk the stack frames.
    static void profilingSignalHandler(int signo);
#else
    static void profilingSignalHandler(SamplingProfiler* profiler);
#endif

    /// Main routine to take a sample of runtime stack.
    /// \return false for failure which timer loop thread should stop.
    bool sampleStack();

    /// Timer loop thread main routine.
    void timerLoop();

    /// Implementation of SamplingProfiler::enable/disable.
    bool enable();
    bool disable();
    /// \return true if the sampling profiler is enabled, false otherwise.
    bool enabled();

    /// Register the \p profiler associated with an active runtime.
    /// Should only be called from the thread running hermes runtime.
    void registerRuntime(SamplingProfiler *profiler);

    /// Unregister the active runtime and current thread associated with
    /// \p profiler.
    void unregisterRuntime(SamplingProfiler *profiler);

    /// \return the singleton profiler instance.
    static GlobalProfiler *get();

   private:
    GlobalProfiler();
  };

  /// Protect data specific to a runtime, such as the sampled stacks and
  /// domains.
  std::mutex runtimeDataLock_;

  /// Sampled stack traces overtime. Protected by runtimeDataLock_.
  std::vector<StackTrace> sampledStacks_;

  // Threading: the suspendCount/preSuspendStack are accessed by both the VM
  // thread as well as the sampling profiler timer thread, hence they are all
  // protected by runtimeDataLock_.
  /// The counter of how many suspend calls are pending -- i.e., need to be
  /// resume()d.
  volatile uint32_t suspendCount_{0};
  /// The actual sampled stack depth in preSuspendStackStorage_.
  volatile uint32_t preSuspendStackDepth_{0};
  /// JS stack captured at time of GC.
  StackTrace preSuspendStackStorage_{kMaxStackDepth};

  /// Prellocated map that contains thread names mapping.
  ThreadNamesMap threadNames_;

  /// Thread that this profiler instance represents. This can currently only be
  /// set from the constructor of SamplingProfiler, so we need to construct a
  /// new SamplingProfiler every time the runtime is moved to a different
  /// thread.
#ifndef _MSC_VER
  pthread_t currentThread_;
#else
  // WINDOWS: The profiler needs to remember the runtime thread id to store in the samples.
  // And, we need to keep a handle of the runtime thread so that we can pause the thread before taking samples. 
  // Note that things can go haywire if the runtime is accessed from multiple threads as we keep track of only the initial thread !
  ThreadId threadId_;
  HANDLE currentThreadHandle_;
#endif

  /// Unique GC event extra info strings container.
  std::unordered_set<std::string> suspendEventExtraInfoSet_;

  /// Domains to be kept alive for sampled RuntimeModules. Protected by
  /// runtimeDataLock_.
  std::vector<Domain *> domains_;

  Runtime &runtime_;

 private:
  /// Hold \p domain so that the RuntimeModule(s) used by profiler are not
  /// released during symbolication.
  /// Refer to Domain.h for relationship between Domain and RuntimeModule.
  void registerDomain(Domain *domain);

  enum class SaveDomains { No, Yes };

  /// Walk runtime stack frames and store in \p sampleStorage.
  /// This function is called from signal handler so should obey all
  /// rules of signal handler(no lock, no memory allocation etc...)
  /// \param startIndex specifies the start index in \p sampleStorage to fill.
  /// \param saveDomains specifies whether domains should be registered, so that
  /// they are available when dumping a trace.
  /// \return total number of stack frames captured in \p sampleStorage
  /// including existing frames before \p startIndex.
  uint32_t walkRuntimeStack(
      StackTrace &sampleStorage,
      SaveDomains saveDomains,
      uint32_t startIndex = 0);

  /// Record JS stack at time of suspension, , caller must hold
  /// runtimeDataLock_.
  void recordPreSuspendStack(std::string_view extraInfo);

#if defined(__ANDROID__) && defined(HERMES_FACEBOOK_BUILD)
  /// Registered loom callback for collecting stack frames.
  static StackCollectionRetcode collectStackForLoom(
      ucontext_t *ucontext,
      int64_t *frames,
      uint16_t *depth,
      uint16_t max_depth);
#endif

  /// Clear previous stored samples.
  /// Note: caller should take the lock before calling.
  void clear();

 public:
  explicit SamplingProfiler(Runtime &runtime);
  ~SamplingProfiler();

  /// Mark roots that are kept alive by the SamplingProfiler.
  void markRoots(RootAcceptor &acceptor);

  /// Dump sampled stack to \p OS.
  /// NOTE: this is for manual testing purpose.
  void dumpSampledStack(llvh::raw_ostream &OS);

  /// Dump sampled stack to \p OS in chrome trace format.
  void dumpChromeTrace(llvh::raw_ostream &OS);

  /// Dump the sampled stack to \p OS in the format expected by the
  /// Profiler.stop return type. See
  ///
  /// https://chromedevtools.github.io/devtools-protocol/tot/Profiler/#type-Profile
  ///
  /// for a description.
  void serializeInDevToolsFormat(llvh::raw_ostream &OS);

  /// Static wrapper for dumpSampledStack.
  static void dumpSampledStackGlobal(llvh::raw_ostream &OS);

  /// Static wrapper for dumpChromeTrace.
  static void dumpChromeTraceGlobal(llvh::raw_ostream &OS);

  /// Enable and start profiling.
  static bool enable();

  /// Disable and stop profiling.
  static bool disable();

  /// Suspends the sample profiling. Every call to suspend must be matched by a
  /// call to resume.
  void suspend(std::string_view reason);

  /// Resumes the sample profiling. There must have been a previous call to
  /// suspend() that hansn't been resume()d yet.
  void resume();
};

/// An RAII class for temporarily suspending (and auto-resuming) the sampling
/// profiler.
class SuspendSamplingProfilerRAII {
 public:
  explicit SuspendSamplingProfilerRAII(
      Runtime &runtime,
      std::string_view reason = "")
      : profiler_(runtime.samplingProfiler.get()) {
    if (profiler_) {
      profiler_->suspend(reason);
    }
  }

  ~SuspendSamplingProfilerRAII() {
    if (profiler_) {
      profiler_->resume();
    }
  }

 private:
  SamplingProfiler *profiler_;
};

bool operator==(
    const SamplingProfiler::StackFrame &left,
    const SamplingProfiler::StackFrame &right);

} // namespace vm
} // namespace hermes

#endif // HERMES_VM_PROFILER_SAMPLINGPROFILERPOSIX_H<|MERGE_RESOLUTION|>--- conflicted
+++ resolved
@@ -119,7 +119,7 @@
         : tid(tid), timeStamp(ts), stack(stackStart, stackEnd) {}
   };
 
-#ifdef UNIT_TEST
+#if defined(UNIT_TEST) && !defined(_MSC_VER)
   pthread_t getCurrentThread() const {
     return currentThread_;
   }
@@ -150,15 +150,7 @@
 #if defined(__ANDROID__) && defined(HERMES_FACEBOOK_BUILD)
     /// Per-thread profiler instance for loom profiling.
     /// Limitations: No recursive runtimes in one thread.
-<<<<<<< HEAD
-    //  WINDOWS: We don't keep the profiler instance in the TLS, as we don't run the sampling in the runtime thread.
-    //  POSIX runtime uses TLS to get hold of the profiler instance in the signal handler.
-    //  In Windows, we directly pass the profiler instance as a function parameter.
-#ifndef _MSC_VER
-    ThreadLocal<SamplingProfiler> threadLocalProfiler_;
-=======
     ThreadLocal<SamplingProfiler> threadLocalProfilerForLoom_;
->>>>>>> ee8941b8
 #endif
 
     /// Whether profiler is enabled or not. Protected by profilerLock_.
