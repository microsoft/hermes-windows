--- conflicted
+++ resolved
@@ -30,19 +30,11 @@
  public:
   using Deadline = std::chrono::steady_clock::time_point;
 
-<<<<<<< HEAD
-  /// Watch \p runtime for timeout after \p timeoutInMs.
-  void watchRuntime(Runtime &runtime, int timeoutInMs);
-
-  /// Unwatch \p runtime.
-  void unwatchRuntime(Runtime &runtime);
-=======
   ~TimeLimitMonitor();
 
   /// \return The time TimeLimitMonitor singleton. Its life-time is managed by
   /// the returned shared pointer.
   static std::shared_ptr<TimeLimitMonitor> getOrCreate();
->>>>>>> b21aafbc
 
   /// Sets a deadline of now + \p timeout (ms) before \p runtime is notified of
   /// a timeout.
@@ -61,31 +53,6 @@
   /// when their deadline elapses.
   void timerLoop();
 
-<<<<<<< HEAD
-  /// Notify \p runtime to check timeout.
-  void notifyRuntimeTimeout(Runtime *runtime) {
-    runtime->triggerTimeoutAsyncBreak();
-  }
-
- private:
-  /// Mutex that protects timeoutMap_, and state_.
-  std::mutex timeoutMapMtx_;
-  /// Map from runtime to its deadline time point.
-  std::unordered_map<Runtime *, std::chrono::steady_clock::time_point>
-      timeoutMap_;
-
-  /// State of the timer loop.
-  enum State {
-    JOINED, // Thread was joined or has not yet been created.
-    RUNNING, // Loop can process work items.
-    STOPPING, // Transient state: loop will stop.
-    STOPPED, // Transient state: thread will be joined.
-  };
-  State state_{JOINED};
-
-  /// Signals an addition to timeoutMap_ or change to state_.
-  std::condition_variable cond_;
-=======
   /// Synchronizes access to all member variables.
   std::mutex lock_;
 
@@ -99,7 +66,6 @@
 
   /// Maps all Runtimes being watched to their respective deadlines.
   llvh::DenseMap<Runtime *, Deadline> watchedRuntimes_;
->>>>>>> b21aafbc
 
   /// Flag indicating whether the TimeLimitMonitor is enabled or not. Set to
   /// false during destruction to stop the timerLoop thread.
