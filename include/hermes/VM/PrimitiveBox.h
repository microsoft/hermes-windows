--- conflicted
+++ resolved
@@ -94,15 +94,10 @@
   /// Obtain an element from the "indexed storage" of this object. The storage
   /// itself is implementation dependent.
   /// \return the value of the element or "empty" if there is no such element.
-<<<<<<< HEAD
-  static HermesValue
-  _getOwnIndexedImpl(JSObject *self, Runtime &runtime, uint32_t index);
-=======
   static HermesValue _getOwnIndexedImpl(
       PseudoHandle<JSObject> self,
       Runtime &runtime,
       uint32_t index);
->>>>>>> b21aafbc
 
   /// Set an element in the "indexed storage" of this object. Depending on the
   /// semantics of the "indexed storage" the storage capacity may need to be
