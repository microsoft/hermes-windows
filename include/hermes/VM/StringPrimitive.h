/*
 * Copyright (c) Meta Platforms, Inc. and affiliates.
 *
 * This source code is licensed under the MIT license found in the
 * LICENSE file in the root directory of this source tree.
 */

#ifndef HERMES_VM_STRINGPRIMITIVE_H
#define HERMES_VM_STRINGPRIMITIVE_H

#include "hermes/Support/CheckedMalloc.h"
#include "hermes/Support/ErrorHandling.h"
#include "hermes/VM/CopyableBasicString.h"
#include "hermes/VM/GC.h"
#include "hermes/VM/GCBase.h"
#include "hermes/VM/Runtime.h"
#include "hermes/VM/StringRefUtils.h"

#include "llvh/Support/TrailingObjects.h"

#include <type_traits>

namespace hermes {
namespace vm {

class StringView;

/// The base class for all types of StringPrimitives. In most of the cases,
/// use of strings should not need to worry about the precise type of
/// StringPrimitive, and use it directly in favor of the exact subclass.
class StringPrimitive : public VariableSizeRuntimeCell {
  friend class detail::IdentifierHashTable;
  friend class IdentifierTable;
  friend class StringBuilder;
  friend class StringView;
  template <typename T>
  friend class BufferedStringPrimitive;

  friend llvh::raw_ostream &operator<<(
      llvh::raw_ostream &OS,
      const StringPrimitive *str);

  /// Private implementation of createEfficient.
  /// Create a StringPrimitive containing the contents of \p str.
  /// If \p optStorage is provided, the implementation may acquire ownership of
  /// it.
  template <typename T>
  static CallResult<HermesValue> createEfficientImpl(
      Runtime &runtime,
      llvh::ArrayRef<T> str,
      std::basic_string<T> *optStorage = nullptr);

  /// Create a new DynamicASCIIStringPrimitive if str is all ASCII, otherwise
  /// create a new DynamicUTF16StringPrimitive.
  static CallResult<HermesValue> createDynamic(Runtime &runtime, UTF16Ref str);

  /// The following private overloads are to prevent creation of a
  /// StringPrimitive from a string literal. Naively allowing this would invoke
  /// ArrayRef's array template constructor, which would include the terminating
  /// NUL (as string literals are arrays that include the NUL). Use instead
  /// create() variants that are explicit about the length, e.g. ASCIIRef or
  /// UTF16Ref parameters.
  template <typename CharT, size_t N>
  static CallResult<HermesValue> create(Runtime &, const CharT (&Arr)[N]);

  /// As create(), but overloading createLongLived().
  template <typename CharT, size_t N>
  static CallResult<HermesValue> createLongLived(
      Runtime &,
      const CharT (&Arr)[N]);

  /// Internal helper to return a std::string from an ArrayRef.
  template <typename CharT>
  static std::basic_string<CharT> arrayToString(llvh::ArrayRef<CharT> arr) {
    return std::basic_string<CharT>{arr.begin(), arr.end()};
  }

 protected:
  /// Flag set in the \c length field to indicate that this string was
  /// "uniqued", that is, inserted into the identifier hash table and the
  /// associated SymbolID was stored in the string.
  /// Not all StringPrimitive subclasses support this and it usually happens on
  /// construction.
  /// This flag is automatically cleared by the identifier table when the
  /// associated SymbolID is garbage collected.
  static constexpr uint32_t LENGTH_FLAG_UNIQUED = uint32_t(1) << 31;

  /// Length of the string in 16-bit characters. The highest bit is set to 1
  /// if the string has been uniqued.
  uint32_t lengthAndUniquedFlag_;

  /// Super constructor to set the length properly.
  explicit StringPrimitive(uint32_t length) : lengthAndUniquedFlag_(length) {}

  /// Returns true if a string of the given \p length should be allocated as an
  /// external string, outside the JS heap. Note that some external strings may
  /// be shorter than this length.
  static bool isExternalLength(uint32_t length) {
    return length >= EXTERNAL_STRING_THRESHOLD;
  }

  /// Returns true if a string is safe to allocate externally (strings that are
  /// too small are not safe).
  static bool isSafeExternalLength(uint32_t length) {
    return length >= EXTERNAL_STRING_MIN_SIZE;
  }

 public:
  /// No string with length exceeding this constant can be allocated.
  static constexpr uint32_t MAX_STRING_LENGTH = 256 * 1024 * 1024;

  /// Strings whose length is at least this size are always allocated as
  /// "external" strings, outside the JS heap. Note that there may be external
  /// strings smaller than this length.
  static constexpr uint32_t EXTERNAL_STRING_THRESHOLD = 64 * 1024;

  /// Strings whose length is smaller than this will never be externally
  /// allocated. This is to protect against a small string optimization which
  /// may use interior pointers, which would break when memcpy'd by the GC. This
  /// is also the size at which StringPrimitive will acquire an std::string via
  /// ownership transfer. This is advantageous in that it reduces the amount of
  /// copying from the malloc heap to the GC heap. However it should not be too
  /// small, because the std::string itself imposes a space overhead.
  static constexpr uint32_t EXTERNAL_STRING_MIN_SIZE =
      COPYABLE_BASIC_STRING_MIN_LENGTH;

  /// Concatenation resulting in this size or larger will use
  /// BufferedStringPrimitive. We want to ensure that they satisfy the
  /// requirements for external strings.
  static constexpr uint32_t CONCAT_STRING_MIN_SIZE =
      std::max(256u, EXTERNAL_STRING_MIN_SIZE);

  static bool classof(const GCCell *cell) {
    return kindInRange(
        cell->getKind(),
        CellKind::StringPrimitiveKind_first,
        CellKind::StringPrimitiveKind_last);
  }

  /// Proxy to {Dynamic,External}StringPrimitive<char>::create(runtime, length).
  /// The \p asciiNotUTF16 argument indicates whether the character type is char
  /// (if true) or char16_t (if false).
  static CallResult<HermesValue>
  create(Runtime &runtime, uint32_t length, bool asciiNotUTF16);

  /// Proxy to {Dynamic,External}StringPrimitive<char>::create(runtime, str).
  static CallResult<HermesValue> create(Runtime &runtime, ASCIIRef str);

  /// Proxy to {Dynamic,External}StringPrimitive<char16_t>::create(runtime,
  /// str).
  static CallResult<HermesValue> create(Runtime &runtime, UTF16Ref str);

  /// Create a StringPrimitive as efficiently as the contents of \p str allow.
  /// If it is the empty string or a single character string,
  /// return a string interned in the Runtime.
  static CallResult<HermesValue> createEfficient(
      Runtime &runtime,
      ASCIIRef str);

  static CallResult<HermesValue> createEfficient(
      Runtime &runtime,
      UTF16Ref str);

  /// Create a StringPrimitive as efficiently as the contents of \p str allow.
  /// UTF8 inputs will be converted to UTF16. Invalid code points in \p str will
  /// cause a RangeError (if \p IgnoreInputErrors is false) to be raised, or a
  /// truncated PrimitiveString (if \p IgnoreInputErrors is true) to be returned
  /// -- its contents will stop right before the first invalid code point in
  /// \p str.
  static CallResult<HermesValue> createEfficient(
<<<<<<< HEAD
      Runtime *runtime,
=======
      Runtime &runtime,
>>>>>>> ee8941b8
      UTF8Ref str,
      bool IgnoreInputErrors = false);

  /// Versions of createEfficient that allow for ownership transfer of an
  /// std::string. Create a StringPrimitive from \p str. The implementation may
  /// choose to acquire ownership of \p str and use it to back the string.
  static CallResult<HermesValue> createEfficient(
      Runtime &runtime,
      std::basic_string<char> &&str);

  static CallResult<HermesValue> createEfficient(
      Runtime &runtime,
      std::basic_string<char16_t> &&str);

  /// Like the above, but the created StringPrimitives will be
  /// allocated in a "long-lived" area of the heap (if the GC supports
  /// that concept).
  static CallResult<HermesValue> createLongLived(
      Runtime &runtime,
      ASCIIRef str);
  static CallResult<HermesValue> createLongLived(
      Runtime &runtime,
      UTF16Ref str);

  /// Copy a UTF-16 sequence into a new StringPrim without throwing.
  /// This function should only be used during VM initialization, where OOM
  /// should never happen.
  static inline Handle<StringPrimitive> createNoThrow(
      Runtime &runtime,
      UTF16Ref str);

  /// Copy a UTF-16 sequence into a new StringPrim without throwing.
  /// This function should only be used during VM initialization, where OOM
  /// should never happen.
  static inline Handle<StringPrimitive> createNoThrow(
      Runtime &runtime,
      llvh::StringRef ascii);

  /// \return the length of string in 16-bit characters.
  uint32_t getStringLength() const {
    return lengthAndUniquedFlag_ & ~LENGTH_FLAG_UNIQUED;
  }

  /// \return whether the string is uniqued.
  bool isUniqued() const {
    return (lengthAndUniquedFlag_ & LENGTH_FLAG_UNIQUED) != 0;
  }

  /// Compare a part of this string to \p other for equality.
  /// \return true if the section of this string from \p start of length \p
  /// length is equal to the string \p other.
  bool sliceEquals(
      uint32_t start,
      uint32_t length,
      const StringPrimitive *other) const;

  /// \return true if the other string is identical to this one.
  bool equals(const StringPrimitive *other) const;

  /// \return true if the other string view has identical content as self.
  bool equals(const StringView &other) const;

  /// Lexicographically compare the two strings.
  /// \return -1 if `this` is smaller, 0 if equal, +1 if `this` is greater.
  int compare(const StringPrimitive *other) const;

  /// Concatenate two StringPrimitives at \p xHandle and \p yHandle.
  /// \return pointer to a new StringPrimitive, representing the concatenation.
  static CallResult<HermesValue> concat(
      Runtime &runtime,
      Handle<StringPrimitive> xHandle,
      Handle<StringPrimitive> yHandle);

  /// Slice the StringPrimitive at \p str, \p length characters at \p start.
  /// \return new StringPrimitive, representing the sliced string.
  static CallResult<HermesValue> slice(
      Runtime &runtime,
      Handle<StringPrimitive> str,
      size_t start,
      size_t length);

  /// Flatten the string if it's a rope, possibly causing allocation/GC.
  static Handle<StringPrimitive> ensureFlat(
      Runtime &runtime,
      Handle<StringPrimitive> self) {
    // In the future, ensureFlat may trigger GC as it might allocate for
    // ropes. Move the heap here.
    runtime.potentiallyMoveHeap();
    return self;
    // TODO: Deal with different subclasses (e.g. rope)
  }

  /// \return true if the string is flat.
  bool isFlat() const {
    return true;
  }

  /// \return a StringView of this string. In the case of a rope, we will need
  /// to resolve the rope, which might involve object allocations.
  static StringView createStringView(
      Runtime &runtime,
      Handle<StringPrimitive> self);

  /// In the rare case (most likely for debugging, printing and etc), we just
  /// want to get a copy of the string in UTF16 form, without worrying about
  /// performance and efficiency. The string will be copied into \p str.
  void appendUTF16String(llvh::SmallVectorImpl<char16_t> &str) const;

  /// \return the character at \p index.
  /// Use it only when you cannot use a StringView.
  inline char16_t at(uint32_t index) const;

  /// Whether this is an ASCII string.
  inline bool isASCII() const;

  /// Whether this is an external string.
  inline bool isExternal() const;

  /// Get a StringRef of T. T must be char or char16_t corresponding to whether
  /// this string is ASCII or UTF-16.
  template <typename T>
  llvh::ArrayRef<T> getStringRef() const {
    return llvh::ArrayRef<T>{castToPointer<T>(), getStringLength()};
  }

 private:
  /// Similar to appendUTF16String(SmallVectorImpl), copy the string into
  /// a raw pointer \p ptr. Since there is no size check, this function should
  /// only be called in rare cases carefully.
  void appendUTF16String(char16_t *ptr) const;

  /// Get a read-only raw char pointer, assert that this is ASCII string.
  const char *castToASCIIPointer() const;

  /// Get a read-only raw char16_t pointer, assert that this is UTF16 string.
  const char16_t *castToUTF16Pointer() const;

  /// Get a read-only pointer to char or char16_t. Assert this is a string of
  /// the correct type.
  template <typename T>
  inline const T *castToPointer() const;

  /// Get a writable raw char pointer, assert that this is ASCII string.
  char *castToASCIIPointerForWrite();

  /// Get a writable raw char16_t pointer, assert that this is UTF16 string.
  char16_t *castToUTF16PointerForWrite();

  /// \return the UTF-16 ref starting at \p start of length \p length.
  UTF16Ref castToUTF16Ref(uint32_t start, uint32_t length) const {
    return UTF16Ref(castToUTF16Pointer() + start, length);
  }

  /// \return the ASCII ref starting at \p start of length \p length.
  ASCIIRef castToASCIIRef(uint32_t start, uint32_t length) const {
    return ASCIIRef(castToASCIIPointer() + start, length);
  }

  UTF16Ref castToUTF16Ref() const {
    return castToUTF16Ref(0, getStringLength());
  }

  ASCIIRef castToASCIIRef() const {
    return castToASCIIRef(0, getStringLength());
  }

  /// In cases when we know the String cannot be a rope (e.g. as Identifier),
  /// it is safe to call this function which guarantees to not trigger gc.
  static StringView createStringViewMustBeFlat(Handle<StringPrimitive> self);

 protected:
  /// \return whether the StringPrimitive can be converted from non-uniqued to
  /// uniqued without reallocating.
  inline bool canBeUniqued() const;

  /// Convert a non-uniqued StringPrimitive to a unique one.
  /// \pre \c canBeUniqued() returns \c true.
  inline void convertToUniqued(SymbolID uniqueID);

  /// \return the unique id.
  /// This requires and asserts that the string is uniqued.
  SymbolID getUniqueID() const;

  /// Mark this string as not uniqued. This is used by IdentifierTable when
  /// the associated SymbolID is garbage collected.
  void clearUniquedBit() {
    lengthAndUniquedFlag_ &= ~LENGTH_FLAG_UNIQUED;
  }

  static std::string _snapshotNameImpl(GCCell *cell, GC &gc);
};

/// A subclass of StringPrimitive which stores a SymbolID.
/// Note that not all SymbolStringPrimitive are uniqued.
/// All ExternalStringPrimitives store a Symbol, but only those marked as
/// uniqued will use it.
class SymbolStringPrimitive : public StringPrimitive {
  /// The SymbolID that was assigned to this StringPrimitive when it was
  /// "uniqued" - inserted into the identifier table.
  /// This field is *only* valid if \c isUniqued() returns \c true. Otherwise
  /// its value must be ignored (even though the field itself might not be
  /// cleared).
  /// If the associated SymbolID is garbage collected, the uniqued flag will
  /// be cleared and this field becomes invalid (but won't actually be cleared,
  /// for performance reasons).
  SymbolID weakUniqueID_{};

 public:
  using StringPrimitive::StringPrimitive;

  static bool classof(const GCCell *cell) {
    static_assert(
        cellKindsContiguousAscending(
            CellKind::DynamicUniquedUTF16StringPrimitiveKind,
            CellKind::DynamicUniquedASCIIStringPrimitiveKind,
            CellKind::ExternalUTF16StringPrimitiveKind,
            CellKind::ExternalASCIIStringPrimitiveKind),
        "Unexpected CellKind ordering");
    return kindInRange(
        cell->getKind(),
        CellKind::DynamicUniquedUTF16StringPrimitiveKind,
        CellKind::ExternalASCIIStringPrimitiveKind);
  }

 protected:
  friend class StringPrimitive;

  /// Set the unique id. This should normally only be done immediately after
  /// construction.
  void updateUniqueID(SymbolID id) {
    assert(isUniqued() && "StringPrimitive is not uniqued");
    weakUniqueID_ = id;
  }

  /// \return the unique id.
  SymbolID getUniqueID() const {
    assert(isUniqued() && "StringPrimitive is not uniqued");
    return weakUniqueID_;
  }
};

/// A helper typedef which is either SymbolStringPrimitive or StringPrimitive.
template <bool Uniqued>
using OptSymbolStringPrimitive = typename std::
    conditional<Uniqued, SymbolStringPrimitive, StringPrimitive>::type;

/// An immutable JavaScript primitive string consisting of length and
/// characters (either char or char16), optionally Uniqued.
/// The storage is allocated in and managed by the GC.
template <typename T, bool Uniqued>
class DynamicStringPrimitive final
    : public OptSymbolStringPrimitive<Uniqued>,
      private llvh::TrailingObjects<DynamicStringPrimitive<T, Uniqued>, T> {
  friend class IdentifierTable;
  friend class llvh::TrailingObjects<DynamicStringPrimitive<T, Uniqued>, T>;
  friend class StringBuilder;
  friend class StringPrimitive;
  friend void DynamicASCIIStringPrimitiveBuildMeta(
      const GCCell *,
      Metadata::Builder &);
  friend void DynamicUTF16StringPrimitiveBuildMeta(
      const GCCell *,
      Metadata::Builder &);
  friend void DynamicUniquedASCIIStringPrimitiveBuildMeta(
      const GCCell *,
      Metadata::Builder &);
  friend void DynamicUniquedUTF16StringPrimitiveBuildMeta(
      const GCCell *,
      Metadata::Builder &);
  using OptSymbolStringPrimitive<Uniqued>::isExternalLength;
  using OptSymbolStringPrimitive<Uniqued>::getStringLength;

  using Ref = llvh::ArrayRef<T>;

 public:
  /// \return the cell kind for this string.
  static constexpr CellKind getCellKind() {
    return std::is_same<T, char16_t>::value
        ? (Uniqued ? CellKind::DynamicUniquedUTF16StringPrimitiveKind
                   : CellKind::DynamicUTF16StringPrimitiveKind)
        : (Uniqued ? CellKind::DynamicUniquedASCIIStringPrimitiveKind
                   : CellKind::DynamicASCIIStringPrimitiveKind);
  }

  static bool classof(const GCCell *cell) {
    return cell->getKind() == DynamicStringPrimitive::getCellKind();
  }

 private:
  static const VTable vt;

 public:
  /// Construct from a DynamicStringPrimitive, perhaps with a SymbolID.
  /// If a non-empty SymbolID is provided, we must be a Uniqued string.
  explicit DynamicStringPrimitive(uint32_t length)
      : OptSymbolStringPrimitive<Uniqued>(length) {
    assert(!isExternalLength(length) && "length should not be external");
  }

  explicit DynamicStringPrimitive(Ref src);

 private:
  /// Copy a UTF-16 sequence into a new StringPrim. Throw \c RangeError if the
  /// string is longer than \c MAX_STRING_LENGTH characters. The new string is
  static CallResult<HermesValue> create(Runtime &runtime, Ref str);

  /// Like the above, but the created StringPrimitive will be
  /// allocated in a "long-lived" area of the heap (if the GC supports
  /// that concept).
  static CallResult<HermesValue> createLongLived(Runtime &runtime, Ref str);

  /// Create a StringPrim object with a specified capacity \p length in
  /// 16-bit characters. Throw \c RangeError if the string is longer than
  /// \c MAX_STRING_LENGTH characters. The new string is returned in
  /// \c CallResult<HermesValue>. This should only be used by StringBuilder.
  static CallResult<HermesValue> create(Runtime &runtime, uint32_t length);

  /// Calculate the allocation size of a StringPrimitive given character
  /// length.
  static uint32_t allocationSize(uint32_t length) {
    // In the future it would be better to have the GC return a new size
    // instead of having the caller decide.
    return std::max(
        DynamicStringPrimitive::template totalSizeToAlloc<T>(length),
        static_cast<size_t>(GC::minAllocationSize()));
  }

  const T *getRawPointer() const {
    return this->template getTrailingObjects<T>();
  }

  /// In rare cases it is convenient to allocate an object without populating
  /// the string contents and then initialize it dynamically. It should not
  /// normally be done, but for those rare cases, this method gives access to
  /// the writable buffer.
  T *getRawPointerForWrite() {
    return this->template getTrailingObjects<T>();
  }
};

/// An immutable JavaScript primitive string consisting of length and a pointer
/// to characters (either char or char16). The storage uses std::string or
/// std::u16string, and the object's finalizer deallocates the storage.
/// Note: while StringPrimitive extends VariableSizeRuntimeCell, these subtypes
/// are not actually variable-sized: we indicate that they are fixed-size in the
/// metadata.
template <typename T>
class ExternalStringPrimitive final : public SymbolStringPrimitive {
  friend class IdentifierTable;
  friend class StringBuilder;
  friend class StringPrimitive;
  // BufferedStringPrimitive uses this class for storage and needs to be able
  // to append to the contents.
  template <typename U>
  friend class BufferedStringPrimitive;
  friend PseudoHandle<StringPrimitive> internalConcatStringPrimitives(
      Runtime &runtime,
      Handle<StringPrimitive> leftHnd,
      Handle<StringPrimitive> rightHnd);
  friend void ExternalASCIIStringPrimitiveBuildMeta(
      const GCCell *,
      Metadata::Builder &);
  friend void ExternalUTF16StringPrimitiveBuildMeta(
      const GCCell *,
      Metadata::Builder &);

  using Ref = llvh::ArrayRef<T>;
  using StdString = std::basic_string<T>;
  using CopyableStdString = CopyableBasicString<T>;

 public:
  /// \return the cell kind for this string.
  static constexpr CellKind getCellKind() {
    return std::is_same<T, char16_t>::value
        ? CellKind::ExternalUTF16StringPrimitiveKind
        : CellKind::ExternalASCIIStringPrimitiveKind;
  }

  static bool classof(const GCCell *cell) {
    return cell->getKind() == ExternalStringPrimitive::getCellKind();
  }

 private:
  static const VTable vt;

  size_t calcExternalMemorySize() const {
    return contents_.capacity() * sizeof(T);
  }

 public:
  /// Construct an ExternalStringPrimitive from the given string \p contents,
  /// non-uniqued.
  template <class BasicString>
  ExternalStringPrimitive(BasicString &&contents);

 private:
  /// Destructor deallocates the contents_ string.
  ~ExternalStringPrimitive() = default;

  /// Transfer ownership of an std::string into a new StringPrim. Throw \c
  /// RangeError if the string is longer than \c MAX_STRING_LENGTH characters.
  template <class BasicString>
  static CallResult<HermesValue> create(Runtime &runtime, BasicString &&str);

  /// Like the above, but the created StringPrimitive will be allocated in a
  /// "long-lived" area of the heap (if the GC supports that concept).  Note
  /// that this applies only to the object proper; the contents array is
  /// allocated outside the JS heap in either case.
  static CallResult<HermesValue> createLongLived(
      Runtime &runtime,
      StdString &&str);

  /// Create a StringPrim object with a specified capacity \p length in
  /// 16-bit characters. Throw \c RangeError if the string is longer than
  /// \c MAX_STRING_LENGTH characters. The new string is returned in
  /// \c CallResult<HermesValue>. This should only be used by StringBuilder.
  static CallResult<HermesValue> create(Runtime &runtime, uint32_t length);

  const T *getRawPointer() const {
    // C++11 defines this to be valid even if the string is empty.
    return &contents_[0];
  }

  /// In rare cases it is convenient to allocate an object without populating
  /// the string contents and then initialize it dynamically. It should not
  /// normally be done, but for those rare cases, this method gives access to
  /// the writable buffer.
  T *getRawPointerForWrite() {
    // C++11 defines this to be valid even if the string is empty.
    return &contents_[0];
  }

  // Finalizer to clean up the malloc'ed string.
  static void _finalizeImpl(GCCell *cell, GC &gc);

  /// \return the size of the external memory associated with \p cell, which is
  /// assumed to be an ExternalStringPrimitive.
  static size_t _mallocSizeImpl(GCCell *cell);

  static void _snapshotAddEdgesImpl(GCCell *cell, GC &gc, HeapSnapshot &snap);
  static void _snapshotAddNodesImpl(GCCell *cell, GC &gc, HeapSnapshot &snap);

  /// The backing storage of this string. Note that the string's length is fixed
  /// and must always be equal to StringPrimitive::getStringLength().
  CopyableStdString contents_{};
};

/// An immutable JavaScript primitive consisting of a pointer to an
/// ExternalStringPrimitive and a length. This is the result of a concatenation
/// operation, where the referenced ExternalStringPrimitive contains a growing
/// std::string. Each subsequent concatenation appends data to the std::string
/// and allocates a new BufferedStringPrimitive referring to a prefix of it.
///
/// A degenerate case could result from code that keeps a reference only to an
/// early stage in the "concatenation chain", because it would keep the whole
/// large string alive. Something like this:
/// \code
///    globalThis.prop = x + " ";
///    print(globalThis.prop + largeString);
/// \endcode
/// \c globalThis.prop will keep the whole string alive, even though we no
/// longer need the \c largeString suffix.
///
/// The probability of this happening is not high, but it is possible. One way
/// to address this in the future is to create new ExternalStringPrimitive after
/// a  certain amount of resizing. In this way each stage of the concatenation
/// has an upper bound of the amount of extra memory it can keep alive.
template <typename T>
class BufferedStringPrimitive final : public StringPrimitive {
  friend class IdentifierTable;
  friend class StringBuilder;
  friend class StringPrimitive;
  friend PseudoHandle<StringPrimitive> internalConcatStringPrimitives(
      Runtime &runtime,
      Handle<StringPrimitive> leftHnd,
      Handle<StringPrimitive> rightHnd);
  friend void BufferedASCIIStringPrimitiveBuildMeta(
      const GCCell *cell,
      Metadata::Builder &mb);
  friend void BufferedUTF16StringPrimitiveBuildMeta(
      const GCCell *cell,
      Metadata::Builder &mb);

  using Ref = llvh::ArrayRef<T>;
  using StdString = std::basic_string<T>;

 public:
  /// \return the cell kind for this string.
  static constexpr CellKind getCellKind() {
    return std::is_same<T, char16_t>::value
        ? CellKind::BufferedUTF16StringPrimitiveKind
        : CellKind::BufferedASCIIStringPrimitiveKind;
  }

  static bool classof(const GCCell *cell) {
    return cell->getKind() == BufferedStringPrimitive::getCellKind();
  }

#ifdef UNIT_TEST
  /// Expose the concatenation buffer for unit tests.
  ExternalStringPrimitive<T> *testGetConcatBuffer() const {
    return vmcast<ExternalStringPrimitive<T>>(concatBufferHV_);
  }
#endif

 private:
  static const VTable vt;

 public:
  /// Construct a BufferedStringPrimitive with the specified length \p length
  /// and the associated concatenation buffer \p storage. Note that the length
  /// of the primitive may be smaller than the length of the buffer.
  BufferedStringPrimitive(
      Runtime &runtime,
      uint32_t length,
      Handle<ExternalStringPrimitive<T>> concatBuffer)
      : StringPrimitive(length) {
    concatBufferHV_.set(
        HermesValue::encodeObjectValue(*concatBuffer), runtime.getHeap());
    assert(
        concatBuffer->contents_.size() >= length &&
        "length exceeds size of concatenation buffer");
  }

 private:
  /// Allocate a BufferedStringPrimitive with the specified length \p length
  /// and the associated concatenation buffer \p storage. Note that the length
  /// of the primitive may be smaller than the length of the buffer.
  static PseudoHandle<StringPrimitive> create(
      Runtime &runtime,
      uint32_t length,
      Handle<ExternalStringPrimitive<T>> storage);

  /// Append a new string to the concatenation buffer and allocate a new
  /// BufferedStringPrimitive representing the result.
  /// \pre The types must be compatible (cannot append UTF16 to ASCII) and the
  /// combined length must have been validated.
  /// \return the new BufferedStringPrimitive representing the result.
  static PseudoHandle<StringPrimitive> append(
      Handle<BufferedStringPrimitive<T>> selfHnd,
      Runtime &runtime,
      Handle<StringPrimitive> rightHnd);

  /// Create a new concatenation buffer of type T (the type parameter of this
  /// template classes), initialize it with the concatenation of \p leftHnd and
  /// \p rightHnd and allocate a new BufferedStringPrimitive to represent the
  /// result.
  /// \pre The types must be compatible with respect to T (cannot append UTF16
  /// to ASCII) and the combined length must have been validated.
  /// \return a new BufferedStringPrimitive representing the result.
  static PseudoHandle<StringPrimitive> create(
      Runtime &runtime,
      Handle<StringPrimitive> leftHnd,
      Handle<StringPrimitive> rightHnd);

  /// Append a string primitive to the StdString \p res, performing an ASCII to
  /// UTF16 conversion if necessary.
  /// \pre cannot append UTF16 to ASCII.
  static void appendToCopyableString(
      CopyableBasicString<T> &res,
      const StringPrimitive *str);

  /// \return a const pointer to the first character of the string.
  const T *getRawPointer() const {
    return getConcatBuffer()->getRawPointer();
  }

  /// A helper to cast \c concatBufferHV_ to a typed pointer to
  /// \c ExternalStringPrimitive.
  /// \return the ExternalStringPrimitive used as a concatenation buffer.
  ExternalStringPrimitive<T> *getConcatBuffer() const {
    return vmcast<ExternalStringPrimitive<T>>(concatBufferHV_);
  }

  static void _snapshotAddEdgesImpl(GCCell *cell, GC &gc, HeapSnapshot &snap);
  static void _snapshotAddNodesImpl(GCCell *cell, GC &gc, HeapSnapshot &snap);

  /// Reference to an ExternalStringPrimitive used as a concatenation buffer.
  /// Every concatenation appends to it and allocates a new
  /// BufferedStringPrimitive.
  /// For now we are using a GCHermesValue instead of GCPointer to avoid
  /// refactoring around compressed pointers, which require PointerBase to be
  /// passed to functions which didn't previously need it.
  GCHermesValue concatBufferHV_;
};

/// \return true if this is one of the BufferedStringPrimitive classes.
inline bool isBufferedStringPrimitive(const GCCell *cell) {
  return cell->getKind() == CellKind::BufferedUTF16StringPrimitiveKind ||
      cell->getKind() == CellKind::BufferedASCIIStringPrimitiveKind;
}

/// This function is not part of the API and is not supposed to be called
/// directly. It is used internally by StringPrimitive::concat. It is used
/// to handle the case when the result string exceeds the minimal length for
/// buffered concatenation, or when the left string is already a
/// BufferedStringPrimitive. Internally it does the right thing by either
/// appending to an existing concatenation buffer, if it can, or by allocating a
/// new one.
/// Some cases where it needs to allocate a new buffer include:
/// - the left string is not a BufferedStringPrimitive
/// - appending UTF16 to ASCII
/// - appending to the middle of the concatenation chain.
/// \pre The combined length must have been validated by the caller.
PseudoHandle<StringPrimitive> internalConcatStringPrimitives(
    Runtime &runtime,
    Handle<StringPrimitive> leftHnd,
    Handle<StringPrimitive> rightHnd);

template <typename T, bool Uniqued>
const VTable DynamicStringPrimitive<T, Uniqued>::vt = VTable(
    DynamicStringPrimitive<T, Uniqued>::getCellKind(),
    0,
    nullptr,
    nullptr,
    nullptr,
    nullptr,
    VTable::HeapSnapshotMetadata{
        HeapSnapshot::NodeType::String,
        DynamicStringPrimitive<T, Uniqued>::_snapshotNameImpl,
        nullptr,
        nullptr,
        nullptr});

using DynamicUTF16StringPrimitive =
    DynamicStringPrimitive<char16_t, false /* not Uniqued */>;
using DynamicASCIIStringPrimitive =
    DynamicStringPrimitive<char, false /* not Uniqued */>;
using DynamicUniquedUTF16StringPrimitive =
    DynamicStringPrimitive<char16_t, true /* Uniqued */>;
using DynamicUniquedASCIIStringPrimitive =
    DynamicStringPrimitive<char, true /* Uniqued */>;

template <typename T>
const VTable ExternalStringPrimitive<T>::vt = VTable(
    ExternalStringPrimitive<T>::getCellKind(),
    0,
    ExternalStringPrimitive<T>::_finalizeImpl,
    nullptr, // markWeak.
    ExternalStringPrimitive<T>::_mallocSizeImpl,
    nullptr,
    VTable::HeapSnapshotMetadata{
        HeapSnapshot::NodeType::String,
        ExternalStringPrimitive<T>::_snapshotNameImpl,
        ExternalStringPrimitive<T>::_snapshotAddEdgesImpl,
        ExternalStringPrimitive<T>::_snapshotAddNodesImpl,
        nullptr});

using ExternalUTF16StringPrimitive = ExternalStringPrimitive<char16_t>;
using ExternalASCIIStringPrimitive = ExternalStringPrimitive<char>;

template <typename T>
const VTable BufferedStringPrimitive<T>::vt = VTable(
    BufferedStringPrimitive<T>::getCellKind(),
    0,
    nullptr, // finalize.
    nullptr, // markWeak.
    nullptr, // mallocSize
    nullptr,
    VTable::HeapSnapshotMetadata{
        HeapSnapshot::NodeType::String,
        BufferedStringPrimitive<T>::_snapshotNameImpl,
        BufferedStringPrimitive<T>::_snapshotAddEdgesImpl,
        BufferedStringPrimitive<T>::_snapshotAddNodesImpl,
        nullptr});

using BufferedUTF16StringPrimitive = BufferedStringPrimitive<char16_t>;
using BufferedASCIIStringPrimitive = BufferedStringPrimitive<char>;

//===----------------------------------------------------------------------===//
// StringPrimitive inline methods.

inline llvh::raw_ostream &operator<<(
    llvh::raw_ostream &OS,
    const StringPrimitive *str) {
  if (str->isASCII()) {
    return OS << str->castToASCIIRef();
  }
  return OS << str->castToUTF16Ref();
}

/*static*/ inline Handle<StringPrimitive> StringPrimitive::createNoThrow(
    Runtime &runtime,
    UTF16Ref str) {
  auto strRes = create(runtime, str);
  if (strRes == ExecutionStatus::EXCEPTION) {
    hermes_fatal("String allocation failed");
  }
  return runtime.makeHandle<StringPrimitive>(*strRes);
}

/*static*/ inline Handle<StringPrimitive> StringPrimitive::createNoThrow(
    Runtime &runtime,
    llvh::StringRef ascii) {
  auto strRes = create(runtime, ASCIIRef(ascii.data(), ascii.size()));
  if (strRes == ExecutionStatus::EXCEPTION) {
    hermes_fatal("String allocation failed");
  }
  return runtime.makeHandle<StringPrimitive>(*strRes);
}

inline CallResult<HermesValue>
StringPrimitive::create(Runtime &runtime, uint32_t length, bool asciiNotUTF16) {
  static_assert(
      EXTERNAL_STRING_THRESHOLD < MAX_STRING_LENGTH,
      "External string threshold should be smaller than max string size.");
  if (LLVM_LIKELY(!isExternalLength(length))) {
    if (asciiNotUTF16) {
      return DynamicASCIIStringPrimitive::create(runtime, length);
    } else {
      return DynamicUTF16StringPrimitive::create(runtime, length);
    }
  } else {
    if (asciiNotUTF16) {
      return ExternalStringPrimitive<char>::create(runtime, length);
    } else {
      return ExternalStringPrimitive<char16_t>::create(runtime, length);
    }
  }
}

inline CallResult<HermesValue> StringPrimitive::create(
    Runtime &runtime,
    ASCIIRef str) {
  static_assert(
      EXTERNAL_STRING_THRESHOLD < MAX_STRING_LENGTH,
      "External string threshold should be smaller than max string size.");
  if (LLVM_LIKELY(!isExternalLength(str.size()))) {
    return DynamicASCIIStringPrimitive::create(runtime, str);
  } else {
    return ExternalStringPrimitive<char>::create(runtime, arrayToString(str));
  }
}

inline CallResult<HermesValue> StringPrimitive::create(
    Runtime &runtime,
    UTF16Ref str) {
  static_assert(
      EXTERNAL_STRING_THRESHOLD < MAX_STRING_LENGTH,
      "External string threshold should be smaller than max string size.");
  if (LLVM_LIKELY(!isExternalLength(str.size()))) {
    return createDynamic(runtime, str);
  } else {
    return ExternalStringPrimitive<char16_t>::create(
        runtime, arrayToString(str));
  }
}

inline CallResult<HermesValue> StringPrimitive::createLongLived(
    Runtime &runtime,
    ASCIIRef str) {
  static_assert(
      EXTERNAL_STRING_THRESHOLD < MAX_STRING_LENGTH,
      "External string threshold should be smaller than max string size.");
  if (LLVM_LIKELY(!isExternalLength(str.size()))) {
    return DynamicASCIIStringPrimitive::createLongLived(runtime, str);
  } else {
    return ExternalStringPrimitive<char>::createLongLived(
        runtime, arrayToString(str));
  }
}

inline CallResult<HermesValue> StringPrimitive::createLongLived(
    Runtime &runtime,
    UTF16Ref str) {
  static_assert(
      EXTERNAL_STRING_THRESHOLD < MAX_STRING_LENGTH,
      "External string threshold should be smaller than max string size.");
  if (LLVM_LIKELY(!isExternalLength(str.size()))) {
    return DynamicUTF16StringPrimitive::createLongLived(runtime, str);
  } else {
    return ExternalStringPrimitive<char16_t>::createLongLived(
        runtime, arrayToString(str));
  }
}

inline bool StringPrimitive::canBeUniqued() const {
  return vmisa<SymbolStringPrimitive>(this);
}

inline void StringPrimitive::convertToUniqued(hermes::vm::SymbolID uniqueID) {
  assert(canBeUniqued() && "StringPrimitive cannot be uniqued");
  assert(!isUniqued() && "StringPrimitive is already uniqued");
  assert(
      uniqueID.isValid() && uniqueID.isUniqued() &&
      "uniqueID SymbolID is not valid and uniqued");
  this->lengthAndUniquedFlag_ |= LENGTH_FLAG_UNIQUED;
  vmcast<SymbolStringPrimitive>(this)->updateUniqueID(uniqueID);
}

template <>
inline const char *StringPrimitive::castToPointer<char>() const {
  return castToASCIIPointer();
}
template <>
inline const char16_t *StringPrimitive::castToPointer<char16_t>() const {
  return castToUTF16Pointer();
}

inline const char *StringPrimitive::castToASCIIPointer() const {
  if (LLVM_UNLIKELY(isExternal())) {
    return vmcast<ExternalASCIIStringPrimitive>(this)->getRawPointer();
  } else if (vmisa<DynamicUniquedASCIIStringPrimitive>(this)) {
    return vmcast<DynamicUniquedASCIIStringPrimitive>(this)->getRawPointer();
  } else if (vmisa<DynamicASCIIStringPrimitive>(this)) {
    return vmcast<DynamicASCIIStringPrimitive>(this)->getRawPointer();
  } else {
    return vmcast<BufferedASCIIStringPrimitive>(this)->getRawPointer();
  }
}

inline const char16_t *StringPrimitive::castToUTF16Pointer() const {
  if (LLVM_UNLIKELY(isExternal())) {
    return vmcast<ExternalUTF16StringPrimitive>(this)->getRawPointer();
  } else if (vmisa<DynamicUniquedUTF16StringPrimitive>(this)) {
    return vmcast<DynamicUniquedUTF16StringPrimitive>(this)->getRawPointer();
  } else if (vmisa<DynamicUTF16StringPrimitive>(this)) {
    return vmcast<DynamicUTF16StringPrimitive>(this)->getRawPointer();
  } else {
    return vmcast<BufferedUTF16StringPrimitive>(this)->getRawPointer();
  }
}

inline char *StringPrimitive::castToASCIIPointerForWrite() {
  if (LLVM_UNLIKELY(isExternal())) {
    return vmcast<ExternalASCIIStringPrimitive>(this)->getRawPointerForWrite();
  } else if (vmisa<DynamicUniquedASCIIStringPrimitive>(this)) {
    return vmcast<DynamicUniquedASCIIStringPrimitive>(this)
        ->getRawPointerForWrite();
  } else {
    return vmcast<DynamicASCIIStringPrimitive>(this)->getRawPointerForWrite();
  }
}

inline char16_t *StringPrimitive::castToUTF16PointerForWrite() {
  if (LLVM_UNLIKELY(isExternal())) {
    return vmcast<ExternalUTF16StringPrimitive>(this)->getRawPointerForWrite();
  } else if (vmisa<DynamicUniquedUTF16StringPrimitive>(this)) {
    return vmcast<DynamicUniquedUTF16StringPrimitive>(this)
        ->getRawPointerForWrite();
  } else {
    return vmcast<DynamicUTF16StringPrimitive>(this)->getRawPointerForWrite();
  }
}

inline SymbolID StringPrimitive::getUniqueID() const {
  assert(this->isUniqued() && "StringPrimitive is not uniqued");
  return vmcast<SymbolStringPrimitive>(this)->getUniqueID();
}

inline char16_t StringPrimitive::at(uint32_t index) const {
  assert(index < getStringLength() && "Index out of bound");
  if (isASCII()) {
    return *(castToASCIIPointer() + index);
  } else {
    return *(castToUTF16Pointer() + index);
  }
}

inline bool StringPrimitive::isASCII() const {
  // Abstractly, we're doing the following test:
  // return getKind() == CellKind::DynamicASCIIStringPrimitiveKind ||
  //        getKind() == CellKind::DynamicUniquedASCIIStringPrimitiveKind ||
  //        getKind() == CellKind::ExternalASCIIStringPrimitiveKind;
  // We speed this up by making the assumption that the string primitive kinds
  // are defined consecutively, alternating between ASCII and UTF16.
  // We statically enforce this:
  static_assert(
      cellKindsContiguousAscending(
          CellKind::DynamicUTF16StringPrimitiveKind,
          CellKind::DynamicASCIIStringPrimitiveKind,
          CellKind::BufferedUTF16StringPrimitiveKind,
          CellKind::BufferedASCIIStringPrimitiveKind,
          CellKind::DynamicUniquedUTF16StringPrimitiveKind,
          CellKind::DynamicUniquedASCIIStringPrimitiveKind,
          CellKind::ExternalUTF16StringPrimitiveKind,
          CellKind::ExternalASCIIStringPrimitiveKind),
      "Cell kinds in unexpected order");
  // Given this assumption, the ASCII versions are either both odd or both
  // even.
  return (static_cast<uint32_t>(getKind()) & 1u) ==
      (static_cast<uint32_t>(CellKind::DynamicASCIIStringPrimitiveKind) & 1u);
}

inline bool StringPrimitive::isExternal() const {
  // We require that external cell kinds be larger than dynamic cell kinds.
  static_assert(
      cellKindsContiguousAscending(
          CellKind::DynamicUTF16StringPrimitiveKind,
          CellKind::DynamicASCIIStringPrimitiveKind,
          CellKind::BufferedUTF16StringPrimitiveKind,
          CellKind::BufferedASCIIStringPrimitiveKind,
          CellKind::DynamicUniquedUTF16StringPrimitiveKind,
          CellKind::DynamicUniquedASCIIStringPrimitiveKind,
          CellKind::ExternalUTF16StringPrimitiveKind,
          CellKind::ExternalASCIIStringPrimitiveKind),
      "Cell kinds in unexpected order");
  return getKind() >= CellKind::ExternalUTF16StringPrimitiveKind;
}

} // namespace vm
} // namespace hermes

#endif // HERMES_VM_STRINGPRIMITIVE_H<|MERGE_RESOLUTION|>--- conflicted
+++ resolved
@@ -168,11 +168,7 @@
   /// -- its contents will stop right before the first invalid code point in
   /// \p str.
   static CallResult<HermesValue> createEfficient(
-<<<<<<< HEAD
-      Runtime *runtime,
-=======
-      Runtime &runtime,
->>>>>>> ee8941b8
+      Runtime &runtime,
       UTF8Ref str,
       bool IgnoreInputErrors = false);
 
