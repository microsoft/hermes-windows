/*
 * Copyright (c) Meta Platforms, Inc. and affiliates.
 *
 * This source code is licensed under the MIT license found in the
 * LICENSE file in the root directory of this source tree.
 */

#ifndef HERMES_VM_JSARRAYBUFFER_H
#define HERMES_VM_JSARRAYBUFFER_H

#include "hermes/VM/JSObject.h"
#include "hermes/VM/NativeState.h"
#include "hermes/VM/Runtime.h"

namespace hermes {
namespace vm {

/// A JSArrayBuffer is a light container over an array of bytes.
///
/// This should be used in combination with a typed array view over the buffer
/// in order to extract its information in different ways.
class JSArrayBuffer final : public JSObject {
 public:
  // A RangeError for a failed allocation should be thrown if the requested
  // amount is larger than 2 ^ 32 - 1.
  using size_type = std::uint32_t;

  static const ObjectVTable vt;

  static constexpr CellKind getCellKind() {
    return CellKind::JSArrayBufferKind;
  }
  static bool classof(const GCCell *cell) {
    return cell->getKind() == CellKind::JSArrayBufferKind;
  }

  static PseudoHandle<JSArrayBuffer> create(
      Runtime &runtime,
      Handle<JSObject> prototype);

  /// ES7 24.1.1.4
  /// NOTE: since SharedArrayBuffer does not exist, this does not use the
  /// SpeciesConstructor, it always allocates a normal ArrayBuffer.
  static CallResult<Handle<JSArrayBuffer>> clone(
      Runtime &runtime,
      Handle<JSArrayBuffer> src,
      size_type srcByteOffset,
      size_type srcSize);

  /// ES7 6.2.6.2
  static void copyDataBlockBytes(
      Runtime &runtime,
      JSArrayBuffer *dst,
      size_type dstIndex,
      JSArrayBuffer *src,
      size_type srcIndex,
      size_type count);

  /// Creates a data block of size \p size for this JSArrayBuffer to hold.
  /// Replaces the currently used data block.
  /// \p zero if true, zero out the data in the block, else leave it
  ///   uninitialized.
  /// \return ExecutionStatus::RETURNED iff the allocation was successful.
<<<<<<< HEAD
  ExecutionStatus
  createDataBlock(Runtime &runtime, size_type size, bool zero = true);

  /// Sets data block to the external buffer for this JSArrayBuffer to hold.
  /// Replaces the currently used data block.
  void setExternalBuffer(
      Runtime &runtime,
      std::unique_ptr<Buffer> externalBuffer);
=======
  static ExecutionStatus createDataBlock(
      Runtime &runtime,
      Handle<JSArrayBuffer> self,
      size_type size,
      bool zero = true);

  /// Sets the data block used by this JSArrayBuffer to be \p data, with size
  /// \p size. Ensures that \p finalizePtr is invoked with argument \p context
  /// at some point after this JSArrayBuffer has been garbage collected.
  /// \return ExecutionStatus::RETURNED iff the data block was successfully set.
  static ExecutionStatus setExternalDataBlock(
      Runtime &runtime,
      Handle<JSArrayBuffer> self,
      uint8_t *data,
      size_type size,
      void *context,
      FinalizeNativeStatePtr finalizePtr);
>>>>>>> b21aafbc

  /// Retrieves a pointer to the held buffer.
  /// \return A pointer to the buffer owned by this object. This can be null
  ///   if the ArrayBuffer is empty.
  /// \pre attached() must be true
  uint8_t *getDataBlock(Runtime &runtime) {
    // This check should never fail, because all ways to illegally access
    // ArrayBuffer should raise exceptions. It's here as a last line of defense.
    if (!runtime.hasArrayBuffer())
      hermes_fatal("Illegal access to ArrayBuffer");
    assert(attached() && "Cannot get a data block from a detached ArrayBuffer");
    return data_.get(runtime);
  }

  /// Get the size of this buffer.
  size_type size() const {
    assert(attached() && "Cannot get size from a detached ArrayBuffer");
    return size_;
  }

  /// Whether this JSArrayBuffer is attached to some data block.
  /// NOTE: a zero size JSArrayBuffer can be attached. Make sure to check both
  /// the attached-ness and the validity of any index before using it.
  bool attached() const {
    return attached_;
  }

  /// Free the data block owned by this JSArrayBuffer.
  void freeInternalBuffer(GC &gc);

  /// Detaches this buffer from its data block, effectively freeing the storage
  /// and setting this ArrayBuffer to have zero size.  The \p gc argument allows
  /// the GC to be informed of this external memory deletion.
<<<<<<< HEAD
  void detach(GC &gc);
=======
  static ExecutionStatus detach(Runtime &runtime, Handle<JSArrayBuffer> self);
>>>>>>> b21aafbc

 protected:
  static void _finalizeImpl(GCCell *cell, GC &gc);
  static size_t _mallocSizeImpl(GCCell *cell);
<<<<<<< HEAD
  static void _snapshotAddEdgesImpl(GCCell *cell, GC &gc, HeapSnapshot &snap);
  static void _snapshotAddNodesImpl(GCCell *cell, GC &gc, HeapSnapshot &snap);
=======
#ifdef HERMES_MEMORY_INSTRUMENTATION
  static void _snapshotAddEdgesImpl(GCCell *cell, GC &gc, HeapSnapshot &snap);
  static void _snapshotAddNodesImpl(GCCell *cell, GC &gc, HeapSnapshot &snap);
#endif
>>>>>>> b21aafbc

 private:
  /// Set the internal property that retains the NativeState owning the external
  /// buffer to \p value.
  static ExecutionStatus setExternalFinalizer(
      Runtime &runtime,
      Handle<JSArrayBuffer> self,
      Handle<> value);

  /// data_, size_, and external_ are only valid when attached_ is true.
  XorPtr<uint8_t, XorPtrKeyID::ArrayBufferData> data_;
  size_type size_;
  bool external_;
  bool attached_;

 public:
  JSArrayBuffer(
      Runtime &runtime,
      Handle<JSObject> parent,
      Handle<HiddenClass> clazz);

  ~JSArrayBuffer() = default;
};

} // namespace vm
} // namespace hermes

#endif<|MERGE_RESOLUTION|>--- conflicted
+++ resolved
@@ -61,16 +61,6 @@
   /// \p zero if true, zero out the data in the block, else leave it
   ///   uninitialized.
   /// \return ExecutionStatus::RETURNED iff the allocation was successful.
-<<<<<<< HEAD
-  ExecutionStatus
-  createDataBlock(Runtime &runtime, size_type size, bool zero = true);
-
-  /// Sets data block to the external buffer for this JSArrayBuffer to hold.
-  /// Replaces the currently used data block.
-  void setExternalBuffer(
-      Runtime &runtime,
-      std::unique_ptr<Buffer> externalBuffer);
-=======
   static ExecutionStatus createDataBlock(
       Runtime &runtime,
       Handle<JSArrayBuffer> self,
@@ -88,7 +78,6 @@
       size_type size,
       void *context,
       FinalizeNativeStatePtr finalizePtr);
->>>>>>> b21aafbc
 
   /// Retrieves a pointer to the held buffer.
   /// \return A pointer to the buffer owned by this object. This can be null
@@ -122,24 +111,15 @@
   /// Detaches this buffer from its data block, effectively freeing the storage
   /// and setting this ArrayBuffer to have zero size.  The \p gc argument allows
   /// the GC to be informed of this external memory deletion.
-<<<<<<< HEAD
-  void detach(GC &gc);
-=======
   static ExecutionStatus detach(Runtime &runtime, Handle<JSArrayBuffer> self);
->>>>>>> b21aafbc
 
  protected:
   static void _finalizeImpl(GCCell *cell, GC &gc);
   static size_t _mallocSizeImpl(GCCell *cell);
-<<<<<<< HEAD
-  static void _snapshotAddEdgesImpl(GCCell *cell, GC &gc, HeapSnapshot &snap);
-  static void _snapshotAddNodesImpl(GCCell *cell, GC &gc, HeapSnapshot &snap);
-=======
 #ifdef HERMES_MEMORY_INSTRUMENTATION
   static void _snapshotAddEdgesImpl(GCCell *cell, GC &gc, HeapSnapshot &snap);
   static void _snapshotAddNodesImpl(GCCell *cell, GC &gc, HeapSnapshot &snap);
 #endif
->>>>>>> b21aafbc
 
  private:
   /// Set the internal property that retains the NativeState owning the external
