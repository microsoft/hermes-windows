--- conflicted
+++ resolved
@@ -130,11 +130,7 @@
 
   /// Force a garbage collection cycle.
   /// (Part of general GC API defined in GCBase.h).
-<<<<<<< HEAD
-  void collect(std::string cause);
-=======
   void collect(std::string cause, bool canEffectiveOOM = false) override;
->>>>>>> be52fa1d
 
   /// Run the finalizers for all heap objects.
   void finalizeAll() override;
@@ -759,12 +755,9 @@
   /// \post The YG is completely empty, and all bytes are available for new
   ///   allocations.
   void youngGenCollection(std::string cause, bool forceOldGenCollection);
-<<<<<<< HEAD
-=======
 
   template <typename Acceptor>
   void youngGenEvacuateImpl(Acceptor &acceptor, bool doCompaction);
->>>>>>> be52fa1d
 
   /// In the "no GC before TTI" mode, move the Young Gen heap segment to the
   /// Old Gen without scanning for garbage.
