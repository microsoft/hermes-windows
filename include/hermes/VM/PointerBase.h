/*
 * Copyright (c) Meta Platforms, Inc. and affiliates.
 *
 * This source code is licensed under the MIT license found in the
 * LICENSE file in the root directory of this source tree.
 */

#ifndef HERMES_VM_POINTERBASE_H
#define HERMES_VM_POINTERBASE_H

#include "hermes/VM/AlignedStorage.h"
#include "hermes/VM/SegmentInfo.h"
#include "llvh/Support/Compiler.h"

#include <cassert>
#include <cstdint>

namespace hermes {
namespace vm {

#ifdef HERMESVM_COMPRESSED_POINTERS
class BasedPointer final {
 public:
  using StorageType = uint32_t;
  explicit operator bool() const;

  inline bool operator==(BasedPointer other) const;

  inline bool operator!=(BasedPointer other) const;

  BasedPointer() = default;

  /// Efficiently yields the representation of a null pointer.
  explicit BasedPointer(std::nullptr_t);
  explicit BasedPointer(StorageType raw);

  BasedPointer &operator=(std::nullptr_t);

  inline StorageType getRawValue() const;

 private:
<<<<<<< HEAD
  inline uint32_t getSegmentIndex() const;
  inline uint32_t getOffset() const;

  // The low AlignedStorage::kLogSize bits are the offset, and the
  // remaining upper bits are the segment index.
  static inline uint32_t computeSegmentAndOffset(const void *heapAddr);
=======
  // Only PointerBase needs these functions. To every other part of the system
  // this is an opaque type that PointerBase handles translations for.
  friend class PointerBase;
  inline uint32_t getSegmentIndex() const;
  inline uint32_t getOffset() const;
>>>>>>> 20404536

  StorageType raw_;
};
#endif

/// PointerBase is an opaque type meant to be used as a base pointer.
/// This is used to implement a mechanism where 32-bit offsets are used as
/// pointers instead of a full pointer.
class PointerBase {
 public:
  /// Initialize the PointerBase.
  inline PointerBase();

  /// Record \p segStart as the start address for the given segment index.
  inline void setSegment(unsigned idx, void *segStart);

#ifdef HERMESVM_COMPRESSED_POINTERS
 private:
  friend class CompressedPointer;

  /// Convert a pointer to an offset from this.
  /// \param ptr A pointer to convert.
  /// \pre ptr must start after this, and must end before 2 ^ 32 after this.
  inline BasedPointer pointerToBased(const void *ptr) const;
  /// Same as above, but has a precondition that the pointer is not null.
  /// \pre ptr is not null.
  inline BasedPointer pointerToBasedNonNull(const void *ptr) const;

  /// Convert an offset from this PointerBase into a real pointer that can be
  /// de-referenced.
  /// \param ptr An offset (based pointer) to convert.
  inline void *basedToPointer(BasedPointer ptr) const;

  /// Same as above, but has a precondition that the pointer is not null.
  /// \pre ptr is not null.
  inline void *basedToPointerNonNull(BasedPointer ptr) const;

  static constexpr unsigned kNullPtrSegmentIndex = 0;
  /// To support 32-bit GC pointers in segmentIdx:offset form,
  /// segmentMap_ maps segment indices to "biased segment starts."
  /// This "bias" speeds up the decoding of a BasedPointer.  If the segmentMap_
  /// contained the actual segment starts, decoding a segmentIdx:offset form
  /// would require a shift to extract the segmentIdx, a lookup of the
  /// segment start, a subtraction of the shifted index to obtain the
  /// offset, and an addition to get the final native pointer.
  /// That is,
  ///   segmentIdx = basedPtr >> kLogSize;
  ///   segmentStart = segmentMap_[segmentIdx]
  ///   offset = basedPtr - (segmentIdx << kLogSize)
  ///   native_ptr = segmentStart + offset
  ///
  /// The bias allows us to avoid the subtraction: the segment table entry
  /// for index i is <segment-start> - (i << kLogSize)
  /// So the calculation can be:
  ///   segmentIdx = based_ptr >> kLogSize;
  ///   biasedSegmentStart = segmentMap_[segmentIdx]
  ///       [== segmentStart - (segmentIdx << kLogSize)]
  ///   native_ptr = basedPtr + biasedSegmentStart
  ///       [== basedPtr + segmentStart - (segmentIdx << kLogSize)
  ///        == segmentStart + (basedPtr - (segmentIdx << kLogSize))
  ///        == segmentStart + offset]
  ///
  /// Because we use the same 8-byte alignment in the offsets as we do
  /// in object pointers, the max heap size for 32-bit pointers is
  /// 4GB.  With 4MB segments, that's 1024 segments, plus one for
  /// segmentMap_[0], which is used for the null pointer
  /// representation.
  using SegmentPtr = void *;
  static constexpr unsigned kSegmentMapSize = 1
      << (32 - AlignedStorage::kLogSize);
  /// We subtract one entry so that segmentMap_[0] can contain the null pointer.
  static constexpr unsigned kMaxSegments = kSegmentMapSize - 1;
  SegmentPtr segmentMap_[kSegmentMapSize];
#endif // HERMESVM_COMPRESSED_POINTERS
};

/// @name Inline implementations.
/// @{

#ifdef HERMESVM_COMPRESSED_POINTERS
inline BasedPointer::BasedPointer(std::nullptr_t) : raw_(0) {}
inline BasedPointer::BasedPointer(StorageType raw) : raw_(raw) {}

inline BasedPointer &BasedPointer::operator=(std::nullptr_t) {
  raw_ = 0;
  return *this;
}

inline BasedPointer::StorageType BasedPointer::getRawValue() const {
  return raw_;
}

inline BasedPointer::operator bool() const {
  return raw_ != 0;
}

inline bool BasedPointer::operator==(BasedPointer other) const {
  return raw_ == other.raw_;
}

inline bool BasedPointer::operator!=(BasedPointer other) const {
  return raw_ != other.raw_;
}

inline void *PointerBase::basedToPointerNonNull(BasedPointer ptr) const {
  assert(ptr && "Null pointer given to basedToPointerNonNull");
  // This implementation is the same for null and non-null pointers.
  return basedToPointer(ptr);
}

inline PointerBase::PointerBase() {
  segmentMap_[kNullPtrSegmentIndex] = nullptr;
}

inline uint32_t BasedPointer::getSegmentIndex() const {
  return raw_ >> AlignedStorage::kLogSize;
}

inline uint32_t BasedPointer::getOffset() const {
  return raw_ & ((1 << AlignedStorage::kLogSize) - 1);
}

inline void *PointerBase::basedToPointer(BasedPointer ptr) const {
  char *segBase = reinterpret_cast<char *>(segmentMap_[ptr.getSegmentIndex()]);
  return segBase + ptr.getRawValue();
}

inline BasedPointer PointerBase::pointerToBased(const void *ptr) const {
  if (!ptr) {
    // Null pointers are special and can't be "compressed" in the same
    // way as non-null pointers.  So we make a special case for null.
    return BasedPointer{};
  }
  return pointerToBasedNonNull(ptr);
}

inline BasedPointer PointerBase::pointerToBasedNonNull(const void *ptr) const {
  assert(ptr && "Null pointer given to pointerToBasedNonNull");
  uintptr_t addrAsInt = reinterpret_cast<uintptr_t>(ptr);
  void *segStart = AlignedStorage::start(ptr);
  /// segStart is the start of the AlignedStorage containing
  /// ptr, so its low AlignedStorage::kLogSize are zeros.
  /// Thus, offset, below, will be the offset of ptr within the
  /// segment; bits above AlignedStorage::kLogSize will be zero.
  uintptr_t offset = addrAsInt - reinterpret_cast<uintptr_t>(segStart);
  /// Now get the segment index, and shift it so that its bits do not
  /// overlap with those of offset.
  uint32_t raw = (SegmentInfo::segmentIndexFromStart(segStart)
                  << AlignedStorage::kLogSize) |
      offset;
  return BasedPointer{raw};
}

inline void PointerBase::setSegment(unsigned idx, void *segStart) {
  assert(segStart == AlignedStorage::start(segStart) && "Precondition");
  // See the explanation for the "bias" above the declaration of
  // segmentMap_ in PointerBase.h.
  char *bias =
      reinterpret_cast<char *>(segStart) - (idx << AlignedStorage::kLogSize);
  segmentMap_[idx] = bias;
  SegmentInfo::setSegmentIndexFromStart(segStart, idx);
}

#else
inline PointerBase::PointerBase() {}

inline void PointerBase::setSegment(unsigned idx, void *segStart) {
  assert(segStart == AlignedStorage::start(segStart) && "Precondition");
  SegmentInfo::setSegmentIndexFromStart(segStart, idx);
}
#endif

/// @}

} // namespace vm
} // namespace hermes

#endif<|MERGE_RESOLUTION|>--- conflicted
+++ resolved
@@ -39,20 +39,11 @@
   inline StorageType getRawValue() const;
 
  private:
-<<<<<<< HEAD
-  inline uint32_t getSegmentIndex() const;
-  inline uint32_t getOffset() const;
-
-  // The low AlignedStorage::kLogSize bits are the offset, and the
-  // remaining upper bits are the segment index.
-  static inline uint32_t computeSegmentAndOffset(const void *heapAddr);
-=======
   // Only PointerBase needs these functions. To every other part of the system
   // this is an opaque type that PointerBase handles translations for.
   friend class PointerBase;
   inline uint32_t getSegmentIndex() const;
   inline uint32_t getOffset() const;
->>>>>>> 20404536
 
   StorageType raw_;
 };
