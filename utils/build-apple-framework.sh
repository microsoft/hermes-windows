#!/bin/bash
# Copyright (c) Facebook, Inc. and its affiliates.
#
# This source code is licensed under the MIT license found in the
# LICENSE file in the root directory of this source tree.

if [ "$DEBUG" = true ]; then
  BUILD_TYPE="--build-type=Debug"
else
  BUILD_TYPE="--distribute"
fi

function command_exists {
  command -v "${1}" > /dev/null 2>&1
}

if command_exists "cmake"; then
  if command_exists "ninja"; then
    BUILD_SYSTEM="Ninja"
  else
    BUILD_SYSTEM="Unix Makefiles"
  fi
else
  echo >&2 'CMake is required to install Hermes, install it with: brew install cmake'
  exit 1
fi

function get_release_version {
  ruby -rcocoapods-core -rjson -e "puts Pod::Specification.from_file('hermes-engine.podspec').version"
}

function get_ios_deployment_target {
  ruby -rcocoapods-core -rjson -e "puts Pod::Specification.from_file('hermes-engine.podspec').deployment_target('ios')"
}

function get_mac_deployment_target {
  ruby -rcocoapods-core -rjson -e "puts Pod::Specification.from_file('hermes-engine.podspec').deployment_target('osx')"
}

# Build host hermes compiler for internal bytecode
function build_host_hermesc {
  ./utils/build/configure.py build_host_hermesc
  cmake --build ./build_host_hermesc --target hermesc
}

# Utility function to configure an Apple framework
function configure_apple_framework {
  local build_cli_tools enable_bitcode
<<<<<<< HEAD
  if [[ $1 == iphoneos ]]; then
=======

  if [[ $1 == iphoneos || $1 == catalyst ]]; then
>>>>>>> 0bac657c
    enable_bitcode="true"
  else
    enable_bitcode="false"
  fi
  if [[ $1 == macosx ]]; then
    build_cli_tools="true"
  else
    build_cli_tools="false"
  fi

  local cmake_flags=" \
    -DHERMES_APPLE_TARGET_PLATFORM:STRING=$1 \
    -DCMAKE_OSX_ARCHITECTURES:STRING=$2 \
    -DCMAKE_OSX_DEPLOYMENT_TARGET:STRING=$3 \
    -DHERMES_ENABLE_DEBUGGER:BOOLEAN=true \
    -DHERMES_ENABLE_LIBFUZZER:BOOLEAN=false \
    -DHERMES_ENABLE_FUZZILLI:BOOLEAN=false \
    -DHERMES_ENABLE_TEST_SUITE:BOOLEAN=false \
    -DHERMES_ENABLE_BITCODE:BOOLEAN=$enable_bitcode \
    -DHERMES_BUILD_APPLE_FRAMEWORK:BOOLEAN=true \
    -DHERMES_BUILD_APPLE_DSYM:BOOLEAN=true \
    -DHERMES_ENABLE_TOOLS:BOOLEAN=$build_cli_tools \
    -DIMPORT_HERMESC:PATH=$PWD/build_host_hermesc/ImportHermesc.cmake \
    -DCMAKE_INSTALL_PREFIX:PATH=../destroot"

  ./utils/build/configure.py "$BUILD_TYPE" --cmake-flags "$cmake_flags" --build-system="$BUILD_SYSTEM" "build_$1"
}

# Utility function to build an Apple framework
function build_apple_framework {
  echo "Building framework for $1 with architectures: $2"

  build_host_hermesc
  [ ! -f "$PWD/build_host_hermesc/ImportHermesc.cmake" ] &&
  echo "Host hermesc is required to build apple frameworks!"

  configure_apple_framework "$1" "$2" "$3"

  if [[ "$BUILD_SYSTEM" == "Ninja" ]]; then
    (cd "./build_$1" && ninja install/strip)
  else
    (cd "./build_$1" && make install/strip)
  fi
}

# Accepts an array of frameworks and will place all of
# the architectures into an universal folder and then remove
# the merged frameworks from destroot
function create_universal_framework {
  cd ./destroot/Library/Frameworks || exit 1

  local platforms=("$@")
  local args=""

  echo "Creating universal framework for platforms: ${platforms[*]}"

  for i in "${!platforms[@]}"; do
    args+="-framework ${platforms[$i]}/hermes.framework "
  done

  mkdir universal
  xcodebuild -create-xcframework $args -output "universal/hermes.xcframework"

  for platform in $@; do
    rm -r "$platform"
  done

  cd - || exit 1
}<|MERGE_RESOLUTION|>--- conflicted
+++ resolved
@@ -46,12 +46,8 @@
 # Utility function to configure an Apple framework
 function configure_apple_framework {
   local build_cli_tools enable_bitcode
-<<<<<<< HEAD
-  if [[ $1 == iphoneos ]]; then
-=======
 
   if [[ $1 == iphoneos || $1 == catalyst ]]; then
->>>>>>> 0bac657c
     enable_bitcode="true"
   else
     enable_bitcode="false"
