--- conflicted
+++ resolved
@@ -57,13 +57,7 @@
   MetaProperty,
   NewExpression,
   OpaqueType,
-<<<<<<< HEAD
-  OptionalCallExpression,
-  OptionalMemberExpression,
-  PrivateName,
-=======
   PrivateIdentifier,
->>>>>>> b21aafbc
   Program,
   Property,
   SwitchStatement,
@@ -200,11 +194,6 @@
   ///////////////////
   // Visit helpers //
   ///////////////////
-
-  visitCallExpression(node: CallExpression | OptionalCallExpression): void {
-    this.visitChildren(node, ['typeArguments']);
-    this.visitType(node.typeArguments);
-  }
 
   visitClass(node: ClassDeclaration | ClassExpression): void {
     ClassVisitor.visit(this, node);
@@ -351,26 +340,6 @@
     this.close(node);
   }
 
-<<<<<<< HEAD
-  visitMemberExpression(
-    node: MemberExpression | OptionalMemberExpression,
-  ): void {
-    this.visit(node.object);
-    if (node.computed === true) {
-      this.visit(node.property);
-    }
-  }
-
-  visitProperty(node: Property): void {
-    if (node.computed) {
-      this.visit(node.key);
-    }
-
-    this.visit(node.value);
-  }
-
-=======
->>>>>>> b21aafbc
   visitType: (?ESNode) => void = (node): void => {
     if (!node) {
       return;
@@ -444,7 +413,8 @@
   }
 
   CallExpression(node: CallExpression): void {
-    this.visitCallExpression(node);
+    this.visitChildren(node, ['typeArguments']);
+    this.visitType(node.typeArguments);
   }
 
   CatchClause(node: CatchClause): void {
@@ -649,19 +619,7 @@
     this.visitType(node.typeArguments);
   }
 
-<<<<<<< HEAD
-  OptionalCallExpression(node: OptionalCallExpression): void {
-    this.visitCallExpression(node);
-  }
-
-  OptionalMemberExpression(node: MemberExpression): void {
-    this.visitMemberExpression(node);
-  }
-
-  PrivateName(_: PrivateName): void {
-=======
   PrivateIdentifier(_: PrivateIdentifier): void {
->>>>>>> b21aafbc
     // private names can only reference class properties
   }
 
