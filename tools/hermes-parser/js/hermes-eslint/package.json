{
  "name": "hermes-eslint",
  "version": "0.5.0",
  "description": "A custom parser for ESLint using the Hermes parser",
  "main": "dist/index.js",
  "license": "MIT",
  "repository": {
    "type": "git",
    "url": "git@github.com:facebook/hermes.git"
  },
  "files": [
    "dist"
  ],
  "dependencies": {
    "esrecurse": "^4.3.0",
<<<<<<< HEAD
    "hermes-estree": "0.4.8",
    "hermes-parser": "0.4.8"
=======
    "hermes-estree": "0.5.0",
    "hermes-parser": "0.5.0"
>>>>>>> 20404536
  }
}<|MERGE_RESOLUTION|>--- conflicted
+++ resolved
@@ -13,12 +13,7 @@
   ],
   "dependencies": {
     "esrecurse": "^4.3.0",
-<<<<<<< HEAD
-    "hermes-estree": "0.4.8",
-    "hermes-parser": "0.4.8"
-=======
     "hermes-estree": "0.5.0",
     "hermes-parser": "0.5.0"
->>>>>>> 20404536
   }
 }