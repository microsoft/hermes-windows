--- conflicted
+++ resolved
@@ -175,11 +175,7 @@
     expect(variable.references).toHaveLength(1);
     expect(variable.references[0]).toBe(reference);
     expect(reference.resolved).toBe(variable);
-<<<<<<< HEAD
-    expect(reference.isTypeReference()).toBe(true);
-=======
     expect(reference.isTypeReference).toBe(true);
->>>>>>> 20404536
     expect(reference.isReadOnly()).toBe(true);
 
     // Verify there is one TypeDefinition
