--- conflicted
+++ resolved
@@ -95,8 +95,6 @@
   }
 
   mapSimpleLiteral(node: HermesNode): HermesNode {
-<<<<<<< HEAD
-=======
     node.type = 'Literal';
     node.raw = this.code.slice(node.range[0], node.range[1]);
 
@@ -104,7 +102,6 @@
   }
 
   mapBigIntLiteral(node: HermesNode): HermesNode {
->>>>>>> 20404536
     node.type = 'Literal';
     node.value = null;
     node.raw = this.code.slice(node.range[0], node.range[1]);
