/**
 * Copyright (c) Meta Platforms, Inc. and affiliates.
 *
 * This source code is licensed under the MIT license found in the
 * LICENSE file in the root directory of this source tree.
 *
 * @flow strict-local
 * @format
 */

'use strict';

import type {Program as ESTreeProgram} from 'hermes-estree';
import type {ParserOptions} from './ParserOptions';

import * as HermesParser from './HermesParser';
import HermesToBabelAdapter from './HermesToBabelAdapter';
import HermesToESTreeAdapter from './HermesToESTreeAdapter';

const DEFAULTS = {
  flow: 'detect',
};

function getOptions(options?: ParserOptions = {...DEFAULTS}) {
  // Default to detecting whether to parse Flow syntax by the presence
  // of an @flow pragma.
  if (options.flow == null) {
    options.flow = DEFAULTS.flow;
<<<<<<< HEAD
  } else if (options.flow != 'all' && options.flow != 'detect') {
=======
  } else if (options.flow !== 'all' && options.flow !== 'detect') {
>>>>>>> 20404536
    throw new Error('flow option must be "all" or "detect"');
  }

  if (options.sourceType === 'unambiguous') {
    // Clear source type so that it will be detected from the contents of the file
    delete options.sourceType;
  } else if (
    options.sourceType != null &&
    options.sourceType !== 'script' &&
    options.sourceType !== 'module'
  ) {
    throw new Error(
      'sourceType option must be "script", "module", or "unambiguous" if set',
    );
  }

  options.tokens = options.tokens === true;
  options.allowReturnOutsideFunction =
    options.allowReturnOutsideFunction === true;

  return options;
}

function getAdapter(options: ParserOptions, code: string) {
  return options.babel === true
    ? new HermesToBabelAdapter(options)
    : new HermesToESTreeAdapter(options, code);
}

// $FlowExpectedError[unclear-type]
type BabelProgram = Object;
declare function parse(
  code: string,
  opts: {...ParserOptions, babel: true},
): BabelProgram;
// eslint-disable-next-line no-redeclare
declare function parse(
  code: string,
  opts?:
    | {...ParserOptions, babel?: false | void}
    | {...ParserOptions, babel: false},
): ESTreeProgram;

// eslint-disable-next-line no-redeclare
export function parse(
  code: string,
  opts?: ParserOptions,
): BabelProgram | ESTreeProgram {
  const options = getOptions(opts);
  const ast = HermesParser.parse(code, options);
  const adapter = getAdapter(options, code);

  return adapter.transform(ast);
}

export type {ParserOptions} from './ParserOptions';<|MERGE_RESOLUTION|>--- conflicted
+++ resolved
@@ -26,11 +26,7 @@
   // of an @flow pragma.
   if (options.flow == null) {
     options.flow = DEFAULTS.flow;
-<<<<<<< HEAD
-  } else if (options.flow != 'all' && options.flow != 'detect') {
-=======
   } else if (options.flow !== 'all' && options.flow !== 'detect') {
->>>>>>> 20404536
     throw new Error('flow option must be "all" or "detect"');
   }
 
