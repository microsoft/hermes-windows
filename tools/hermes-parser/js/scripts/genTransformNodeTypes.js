/**
 * Copyright (c) Meta Platforms, Inc. and affiliates.
 *
 * This source code is licensed under the MIT license found in the
 * LICENSE file in the root directory of this source tree.
 *
 * @flow strict
 * @format
 */

import {
  GetHermesESTreeJSON,
  formatAndWriteSrcArtifact,
  LITERAL_TYPES,
  NODES_WITHOUT_TRANSFORM_NODE_TYPES,
} from './utils/scriptUtils';

const imports: Array<string> = [];
const nodeTypeFunctions: Array<string> = [];
const nodePropTypes: Array<string> = [];

// these nodes are listed in ./hermes-transform/src/generated/special-case-node-types.js
const NODES_WITH_SPECIAL_HANDLING = new Set([
  'ArrowFunctionExpression',
  'BigIntLiteral',
  'BooleanLiteral',
<<<<<<< HEAD
  'Identifier',
  'NullLiteral',
  'NumericLiteral',
=======
  'ClassDeclaration',
  'DeclareExportDeclaration',
  'DeclareFunction',
  'ExportNamedDeclaration',
  'Identifier',
  'NullLiteral',
  'NumericLiteral',
  'ObjectTypeProperty',
  'Program',
>>>>>>> b21aafbc
  'RegExpLiteral',
  'StringLiteral',
  'TemplateElement',
]);

for (const node of GetHermesESTreeJSON()) {
  if (
    NODES_WITH_SPECIAL_HANDLING.has(node.name) ||
    NODES_WITHOUT_TRANSFORM_NODE_TYPES.has(node.name)
  ) {
    continue;
  }

  imports.push(node.name);

  const type = LITERAL_TYPES.has(node.name) ? 'Literal' : node.name;

  if (node.arguments.length === 0) {
    nodePropTypes.push(`\
export type ${node.name}Props = {};
`);
    nodeTypeFunctions.push(
      `\
export function ${node.name}(props: {
  +parent?: ESNode,
} = {...null}): DetachedNode<${node.name}Type> {
  return detachedProps<${node.name}Type>(props.parent, {
    type: '${type}',
  });
}
`,
    );
  } else {
    nodePropTypes.push(
      `\
export type ${node.name}Props = {
  ${node.arguments
    .map(arg => {
      const baseType = `${node.name}Type['${arg.name}']`;
      let type = baseType;
      if (arg.type === 'NodePtr') {
        type = `MaybeDetachedNode<${type}>`;
      } else if (arg.type === 'NodeList') {
        type = `$ReadOnlyArray<MaybeDetachedNode<${type}[number]>>`;
      }

      if (arg.optional) {
        return `+${arg.name}?: ?${type}`;
      }
      return `+${arg.name}: ${type}`;
    })
    .join(',\n')},
};
`,
    );
    nodeTypeFunctions.push(
      `\
export function ${node.name}(props: {
  ...$ReadOnly<${node.name}Props>,
  +parent?: ESNode,
}): DetachedNode<${node.name}Type> {
  const node = detachedProps<${node.name}Type>(props.parent, {
    type: '${type}',
    ${node.arguments
      .map(arg => {
        switch (arg.type) {
          case 'NodePtr':
            return `${arg.name}: asDetachedNode(props.${arg.name})`;
          case 'NodeList':
            return `${arg.name}: props.${arg.name}${
              arg.optional ? '?.' : '.'
            }map(n => asDetachedNode(n))`;
          default:
            return `${arg.name}: props.${arg.name}`;
        }
      })
      .join(',\n')},
  });
  setParentPointersInDirectChildren(node);
  return node;
}
`,
    );
  }
}

const fileContents = `\
import type {
ESNode,
${imports.map(imp => `${imp} as ${imp}Type`).join(',\n')}
} from 'hermes-estree';
import type {DetachedNode, MaybeDetachedNode} from '../detachedNode';

import {
  asDetachedNode,
  detachedProps,
  setParentPointersInDirectChildren,
} from '../detachedNode';

${nodePropTypes.join('\n')}

${nodeTypeFunctions.join('\n')}

export * from './special-case-node-types';
`;

formatAndWriteSrcArtifact({
  code: fileContents,
  package: 'hermes-transform',
  file: 'generated/node-types.js',
  flow: 'strict-local',
});<|MERGE_RESOLUTION|>--- conflicted
+++ resolved
@@ -24,11 +24,6 @@
   'ArrowFunctionExpression',
   'BigIntLiteral',
   'BooleanLiteral',
-<<<<<<< HEAD
-  'Identifier',
-  'NullLiteral',
-  'NumericLiteral',
-=======
   'ClassDeclaration',
   'DeclareExportDeclaration',
   'DeclareFunction',
@@ -38,7 +33,6 @@
   'NumericLiteral',
   'ObjectTypeProperty',
   'Program',
->>>>>>> b21aafbc
   'RegExpLiteral',
   'StringLiteral',
   'TemplateElement',
