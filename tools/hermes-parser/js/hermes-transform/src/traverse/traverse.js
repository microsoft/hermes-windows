--- conflicted
+++ resolved
@@ -55,8 +55,6 @@
    * (where 56:44 represents L56, Col44)
    */
   buildSimpleCodeFrame: (node: ESNode, message: string) => string,
-<<<<<<< HEAD
-=======
   /**
    * Can be called at any point during the traversal to immediately stop traversal
    * entirely.
@@ -68,7 +66,6 @@
    * AST branch from traversal.
    */
   skipTraversal: () => void,
->>>>>>> b21aafbc
 }>;
 export type TraversalContext<T> = $ReadOnly<{
   ...TraversalContextBase,
