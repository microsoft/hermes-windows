/**
 * Copyright (c) Meta Platforms, Inc. and affiliates.
 *
 * This source code is licensed under the MIT license found in the
 * LICENSE file in the root directory of this source tree.
 *
 * @flow strict-local
 * @format
 */

/*
These are a number of special-case node creation functions that we can't auto-generate.
The list of exported functions here must be kept in sync with the `NODES_WITH_SPECIAL_HANDLING`
list in `scripts/genTransformNodeTypes` to ensure there's no duplicates
*/

<<<<<<< HEAD
import type {
  ESNode,
  ArrowFunctionExpression as ArrowFunctionExpressionType,
  RegExpLiteral as RegExpLiteralType,
  TemplateElement as TemplateElementType,
  Identifier as IdentifierType,
  BigIntLiteral as BigIntLiteralType,
  BooleanLiteral as BooleanLiteralType,
  NumericLiteral as NumericLiteralType,
  NullLiteral as NullLiteralType,
  StringLiteral as StringLiteralType,
  LineComment as LineCommentType,
  BlockComment as BlockCommentType,
} from 'hermes-estree';
import type {DetachedNode} from '../detachedNode';

import {
  detachedProps,
  setParentPointersInDirectChildren,
} from '../detachedNode';

// hermes adds an `id` prop which is always null, and it adds an `expression`
// boolean which is true when the body isn't a BlockStatement.
// No need to make consumers set these
export type ArrowFunctionExpressionProps = {
  +params: $ReadOnlyArray<
    DetachedNode<ArrowFunctionExpressionType['params'][number]>,
  >,
  +body: DetachedNode<ArrowFunctionExpressionType['body']>,
  +typeParameters?: ?DetachedNode<
    ArrowFunctionExpressionType['typeParameters'],
  >,
  +returnType?: ?DetachedNode<ArrowFunctionExpressionType['returnType']>,
  +predicate?: ?DetachedNode<ArrowFunctionExpressionType['predicate']>,
  +async: ArrowFunctionExpressionType['async'],
};
export function ArrowFunctionExpression({
  parent,
  ...props
}: {
  ...$ReadOnly<ArrowFunctionExpressionProps>,
  +parent?: ESNode,
}): DetachedNode<ArrowFunctionExpressionType> {
  const node = detachedProps<ArrowFunctionExpressionType>(parent, {
    type: 'ArrowFunctionExpression',
    id: null,
    // $FlowExpectedError[incompatible-use]
    expression: props.body.type !== 'BlockStatement',
    ...props,
  });
  setParentPointersInDirectChildren(node);
  return node;
}

// pattern/flags are on a subobject in the estree spec, but are flat on the hermes types
// also the value is supposed to be a RegExp instance
export type RegExpLiteralProps = {
  +pattern: RegExpLiteralType['regex']['pattern'],
  +flags: RegExpLiteralType['regex']['flags'],
};
export function RegExpLiteral({
  pattern,
  flags,
  parent,
}: {
  ...$ReadOnly<RegExpLiteralProps>,
  +parent?: ESNode,
}): DetachedNode<RegExpLiteralType> {
  const value = new RegExp(pattern, flags);
  return detachedProps<RegExpLiteralType>(parent, {
    type: 'Literal',
    value,
    raw: value.toString(),
    regex: {
      pattern,
      flags,
    },
  });
}

// raw/cooked are on a subobject in the estree spec, but are flat on the hermes types
export type TemplateElementProps = {
  +tail: TemplateElementType['tail'],
  +cooked: TemplateElementType['value']['cooked'],
  +raw: TemplateElementType['value']['raw'],
};
export function TemplateElement({
  tail,
  parent,
  ...value
}: {
  ...$ReadOnly<TemplateElementProps>,
  +parent?: ESNode,
}): DetachedNode<TemplateElementType> {
  return detachedProps<TemplateElementType>(parent, {
    type: 'TemplateElement',
    tail,
    value,
  });
}

// Identifier has a bunch of stuff that usually you don't want to provide - so we have
// this manual def to allow us to default some values
export type IdentifierProps = {
  +name: IdentifierType['name'],
  +typeAnnotation?: ?DetachedNode<IdentifierType['typeAnnotation']>,
  +optional?: IdentifierType['optional'],
};
export function Identifier({
  parent,
  optional = false,
  typeAnnotation = null,
  ...props
}: {
  ...$ReadOnly<IdentifierProps>,
  +parent?: ESNode,
}): DetachedNode<IdentifierType> {
  const node = detachedProps<IdentifierType>(parent, {
    type: 'Identifier',
    optional,
    typeAnnotation,
    ...props,
  });
  setParentPointersInDirectChildren(node);
  return node;
}

//
// Literals require a "raw" which is added by the estree transform, not hermes.
//

export type BigIntLiteralProps = {
  +value: $FlowFixMe /* bigint | null */,
  /**
   * Only set this if you want to use a source-code representation like 1_1n, etc.
   * By default "raw" will just be the exact number you've given.
   */
  +raw?: NumericLiteralType['raw'],
};
export function BigIntLiteral({
  parent,
  ...props
}: {
  ...$ReadOnly<BigIntLiteralProps>,
  +parent?: ESNode,
}): DetachedNode<BigIntLiteralType> {
  const node = detachedProps<BigIntLiteralType>(parent, {
    type: 'Literal',
    ...props,
    raw: props.raw ?? `${props.value}n`,
    bigint: `${props.value}`,
  });
  setParentPointersInDirectChildren(node);
  return node;
}

export type BooleanLiteralProps = {
  +value: BooleanLiteralType['value'],
};
export function BooleanLiteral({
  parent,
  value,
}: {
  ...$ReadOnly<BooleanLiteralProps>,
  +parent?: ESNode,
}): DetachedNode<BooleanLiteralType> {
  return detachedProps<BooleanLiteralType>(parent, {
    type: 'Literal',
    raw: value ? 'true' : 'false',
    value,
  });
}

export type NumericLiteralProps = {
  +value: NumericLiteralType['value'],
  /**
   * Only set this if you want to use a source-code representation like 1e100, 0x11, 1_1, etc.
   * By default "raw" will just be the exact number you've given.
   */
  +raw?: NumericLiteralType['raw'],
};
export function NumericLiteral({
  parent,
  ...props
}: {
  ...$ReadOnly<NumericLiteralProps>,
  +parent?: ESNode,
}): DetachedNode<NumericLiteralType> {
  return detachedProps<NumericLiteralType>(parent, {
    type: 'Literal',
    ...props,
    raw: props.raw ?? `${props.value}`,
  });
}

export type NullLiteralProps = {};
export function NullLiteral({
  parent,
}: {
  +parent?: ESNode,
} = {}): DetachedNode<NullLiteralType> {
  return detachedProps<NullLiteralType>(parent, {
    type: 'Literal',
    value: null,
    raw: 'null',
  });
}

export type StringLiteralProps = {
  +value: StringLiteralType['value'],
  +raw?: StringLiteralType['raw'],
};
export function StringLiteral({
  parent,
  raw: rawIn,
  value,
}: {
  ...$ReadOnly<StringLiteralProps>,
  +parent?: ESNode,
}): DetachedNode<StringLiteralType> {
  const hasSingleQuote = value.includes('"');
  const hasDoubleQuote = value.includes("'");
  let raw = rawIn;
  if (raw == null) {
    if (hasSingleQuote && hasDoubleQuote) {
      raw = `'${value.replace(/'/g, "\\'")}'`;
    } else if (hasSingleQuote) {
      raw = `"${value}"`;
    } else {
      raw = `'${value}'`;
    }
  }
  return detachedProps<StringLiteralType>(parent, {
    type: 'Literal',
    raw,
    value,
  });
}

export type LineCommentProps = {+value: string};
export function LineComment({value}: LineCommentProps): LineCommentType {
  // $FlowExpectedError[prop-missing]
  // $FlowExpectedError[incompatible-return]
  return detachedProps<LineCommentType>(undefined, {
    type: 'Line',
    value,
  });
}

export type BlockCommentProps = {+value: string};
export function BlockComment({value}: BlockCommentProps): BlockCommentType {
  // $FlowExpectedError[prop-missing]
  // $FlowExpectedError[incompatible-return]
  return detachedProps<BlockCommentType>(undefined, {
    type: 'Block',
    value,
  });
}
=======
export * from './special-case-node-types/Comment';
export * from './special-case-node-types/DeclareExportDeclaration';
export * from './special-case-node-types/ExportNamedDeclaration';
export * from './special-case-node-types/Literal';
export * from './special-case-node-types/ObjectTypeProperty';
export * from './special-case-node-types/misc';
export * from './special-case-node-types/Property';
>>>>>>> b21aafbc
<|MERGE_RESOLUTION|>--- conflicted
+++ resolved
@@ -14,271 +14,10 @@
 list in `scripts/genTransformNodeTypes` to ensure there's no duplicates
 */
 
-<<<<<<< HEAD
-import type {
-  ESNode,
-  ArrowFunctionExpression as ArrowFunctionExpressionType,
-  RegExpLiteral as RegExpLiteralType,
-  TemplateElement as TemplateElementType,
-  Identifier as IdentifierType,
-  BigIntLiteral as BigIntLiteralType,
-  BooleanLiteral as BooleanLiteralType,
-  NumericLiteral as NumericLiteralType,
-  NullLiteral as NullLiteralType,
-  StringLiteral as StringLiteralType,
-  LineComment as LineCommentType,
-  BlockComment as BlockCommentType,
-} from 'hermes-estree';
-import type {DetachedNode} from '../detachedNode';
-
-import {
-  detachedProps,
-  setParentPointersInDirectChildren,
-} from '../detachedNode';
-
-// hermes adds an `id` prop which is always null, and it adds an `expression`
-// boolean which is true when the body isn't a BlockStatement.
-// No need to make consumers set these
-export type ArrowFunctionExpressionProps = {
-  +params: $ReadOnlyArray<
-    DetachedNode<ArrowFunctionExpressionType['params'][number]>,
-  >,
-  +body: DetachedNode<ArrowFunctionExpressionType['body']>,
-  +typeParameters?: ?DetachedNode<
-    ArrowFunctionExpressionType['typeParameters'],
-  >,
-  +returnType?: ?DetachedNode<ArrowFunctionExpressionType['returnType']>,
-  +predicate?: ?DetachedNode<ArrowFunctionExpressionType['predicate']>,
-  +async: ArrowFunctionExpressionType['async'],
-};
-export function ArrowFunctionExpression({
-  parent,
-  ...props
-}: {
-  ...$ReadOnly<ArrowFunctionExpressionProps>,
-  +parent?: ESNode,
-}): DetachedNode<ArrowFunctionExpressionType> {
-  const node = detachedProps<ArrowFunctionExpressionType>(parent, {
-    type: 'ArrowFunctionExpression',
-    id: null,
-    // $FlowExpectedError[incompatible-use]
-    expression: props.body.type !== 'BlockStatement',
-    ...props,
-  });
-  setParentPointersInDirectChildren(node);
-  return node;
-}
-
-// pattern/flags are on a subobject in the estree spec, but are flat on the hermes types
-// also the value is supposed to be a RegExp instance
-export type RegExpLiteralProps = {
-  +pattern: RegExpLiteralType['regex']['pattern'],
-  +flags: RegExpLiteralType['regex']['flags'],
-};
-export function RegExpLiteral({
-  pattern,
-  flags,
-  parent,
-}: {
-  ...$ReadOnly<RegExpLiteralProps>,
-  +parent?: ESNode,
-}): DetachedNode<RegExpLiteralType> {
-  const value = new RegExp(pattern, flags);
-  return detachedProps<RegExpLiteralType>(parent, {
-    type: 'Literal',
-    value,
-    raw: value.toString(),
-    regex: {
-      pattern,
-      flags,
-    },
-  });
-}
-
-// raw/cooked are on a subobject in the estree spec, but are flat on the hermes types
-export type TemplateElementProps = {
-  +tail: TemplateElementType['tail'],
-  +cooked: TemplateElementType['value']['cooked'],
-  +raw: TemplateElementType['value']['raw'],
-};
-export function TemplateElement({
-  tail,
-  parent,
-  ...value
-}: {
-  ...$ReadOnly<TemplateElementProps>,
-  +parent?: ESNode,
-}): DetachedNode<TemplateElementType> {
-  return detachedProps<TemplateElementType>(parent, {
-    type: 'TemplateElement',
-    tail,
-    value,
-  });
-}
-
-// Identifier has a bunch of stuff that usually you don't want to provide - so we have
-// this manual def to allow us to default some values
-export type IdentifierProps = {
-  +name: IdentifierType['name'],
-  +typeAnnotation?: ?DetachedNode<IdentifierType['typeAnnotation']>,
-  +optional?: IdentifierType['optional'],
-};
-export function Identifier({
-  parent,
-  optional = false,
-  typeAnnotation = null,
-  ...props
-}: {
-  ...$ReadOnly<IdentifierProps>,
-  +parent?: ESNode,
-}): DetachedNode<IdentifierType> {
-  const node = detachedProps<IdentifierType>(parent, {
-    type: 'Identifier',
-    optional,
-    typeAnnotation,
-    ...props,
-  });
-  setParentPointersInDirectChildren(node);
-  return node;
-}
-
-//
-// Literals require a "raw" which is added by the estree transform, not hermes.
-//
-
-export type BigIntLiteralProps = {
-  +value: $FlowFixMe /* bigint | null */,
-  /**
-   * Only set this if you want to use a source-code representation like 1_1n, etc.
-   * By default "raw" will just be the exact number you've given.
-   */
-  +raw?: NumericLiteralType['raw'],
-};
-export function BigIntLiteral({
-  parent,
-  ...props
-}: {
-  ...$ReadOnly<BigIntLiteralProps>,
-  +parent?: ESNode,
-}): DetachedNode<BigIntLiteralType> {
-  const node = detachedProps<BigIntLiteralType>(parent, {
-    type: 'Literal',
-    ...props,
-    raw: props.raw ?? `${props.value}n`,
-    bigint: `${props.value}`,
-  });
-  setParentPointersInDirectChildren(node);
-  return node;
-}
-
-export type BooleanLiteralProps = {
-  +value: BooleanLiteralType['value'],
-};
-export function BooleanLiteral({
-  parent,
-  value,
-}: {
-  ...$ReadOnly<BooleanLiteralProps>,
-  +parent?: ESNode,
-}): DetachedNode<BooleanLiteralType> {
-  return detachedProps<BooleanLiteralType>(parent, {
-    type: 'Literal',
-    raw: value ? 'true' : 'false',
-    value,
-  });
-}
-
-export type NumericLiteralProps = {
-  +value: NumericLiteralType['value'],
-  /**
-   * Only set this if you want to use a source-code representation like 1e100, 0x11, 1_1, etc.
-   * By default "raw" will just be the exact number you've given.
-   */
-  +raw?: NumericLiteralType['raw'],
-};
-export function NumericLiteral({
-  parent,
-  ...props
-}: {
-  ...$ReadOnly<NumericLiteralProps>,
-  +parent?: ESNode,
-}): DetachedNode<NumericLiteralType> {
-  return detachedProps<NumericLiteralType>(parent, {
-    type: 'Literal',
-    ...props,
-    raw: props.raw ?? `${props.value}`,
-  });
-}
-
-export type NullLiteralProps = {};
-export function NullLiteral({
-  parent,
-}: {
-  +parent?: ESNode,
-} = {}): DetachedNode<NullLiteralType> {
-  return detachedProps<NullLiteralType>(parent, {
-    type: 'Literal',
-    value: null,
-    raw: 'null',
-  });
-}
-
-export type StringLiteralProps = {
-  +value: StringLiteralType['value'],
-  +raw?: StringLiteralType['raw'],
-};
-export function StringLiteral({
-  parent,
-  raw: rawIn,
-  value,
-}: {
-  ...$ReadOnly<StringLiteralProps>,
-  +parent?: ESNode,
-}): DetachedNode<StringLiteralType> {
-  const hasSingleQuote = value.includes('"');
-  const hasDoubleQuote = value.includes("'");
-  let raw = rawIn;
-  if (raw == null) {
-    if (hasSingleQuote && hasDoubleQuote) {
-      raw = `'${value.replace(/'/g, "\\'")}'`;
-    } else if (hasSingleQuote) {
-      raw = `"${value}"`;
-    } else {
-      raw = `'${value}'`;
-    }
-  }
-  return detachedProps<StringLiteralType>(parent, {
-    type: 'Literal',
-    raw,
-    value,
-  });
-}
-
-export type LineCommentProps = {+value: string};
-export function LineComment({value}: LineCommentProps): LineCommentType {
-  // $FlowExpectedError[prop-missing]
-  // $FlowExpectedError[incompatible-return]
-  return detachedProps<LineCommentType>(undefined, {
-    type: 'Line',
-    value,
-  });
-}
-
-export type BlockCommentProps = {+value: string};
-export function BlockComment({value}: BlockCommentProps): BlockCommentType {
-  // $FlowExpectedError[prop-missing]
-  // $FlowExpectedError[incompatible-return]
-  return detachedProps<BlockCommentType>(undefined, {
-    type: 'Block',
-    value,
-  });
-}
-=======
 export * from './special-case-node-types/Comment';
 export * from './special-case-node-types/DeclareExportDeclaration';
 export * from './special-case-node-types/ExportNamedDeclaration';
 export * from './special-case-node-types/Literal';
 export * from './special-case-node-types/ObjectTypeProperty';
 export * from './special-case-node-types/misc';
-export * from './special-case-node-types/Property';
->>>>>>> b21aafbc
+export * from './special-case-node-types/Property';