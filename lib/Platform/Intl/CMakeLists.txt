# Copyright (c) Meta Platforms, Inc. and affiliates.
#
# This source code is licensed under the MIT license found in the
# LICENSE file in the root directory of this source tree.

add_hermes_library(hermesBCP47Parser STATIC BCP47Parser.cpp)

if(HERMES_ENABLE_INTL)
  if(HERMES_IS_ANDROID)
    add_hermes_library(hermesPlatformIntl STATIC PlatformIntlAndroid.cpp
        LINK_LIBS fbjni::fbjni hermesPublic
    )
    target_compile_options(hermesPlatformIntl PRIVATE -frtti -fexceptions)
  elseif(APPLE)
    add_hermes_library(hermesPlatformIntl STATIC PlatformIntlApple.mm
        LINK_LIBS
        ${FOUNDATION}
        hermesBCP47Parser
        hermesPublic
    )
    # Work around a bug in unity builds where it tries to build Obj-C as C++.
    set_target_properties(hermesPlatformIntl PROPERTIES UNITY_BUILD false)
  else()
<<<<<<< HEAD
    add_hermes_library(hermesPlatformIntl STATIC PlatformIntlWindows.cpp)
=======
    add_hermes_library(hermesPlatformIntl STATIC PlatformIntlDummy.cpp LINK_LIBS hermesPublic)
>>>>>>> dd33b134
  endif()
endif()<|MERGE_RESOLUTION|>--- conflicted
+++ resolved
@@ -21,10 +21,6 @@
     # Work around a bug in unity builds where it tries to build Obj-C as C++.
     set_target_properties(hermesPlatformIntl PROPERTIES UNITY_BUILD false)
   else()
-<<<<<<< HEAD
-    add_hermes_library(hermesPlatformIntl STATIC PlatformIntlWindows.cpp)
-=======
-    add_hermes_library(hermesPlatformIntl STATIC PlatformIntlDummy.cpp LINK_LIBS hermesPublic)
->>>>>>> dd33b134
+    add_hermes_library(hermesPlatformIntl STATIC PlatformIntlWindows.cpp LINK_LIBS hermesPublic)
   endif()
 endif()