--- conflicted
+++ resolved
@@ -465,17 +465,11 @@
   //  3. Return ? DefaultNumberOption(value, minimum, maximum, fallback).
   auto defaultNumber =
       defaultNumberOption(runtime, property, value, minimum, maximum, fallback);
-<<<<<<< HEAD
-  if (defaultNumber == vm::ExecutionStatus::EXCEPTION) {
-=======
   if (LLVM_UNLIKELY(defaultNumber == vm::ExecutionStatus::EXCEPTION)) {
->>>>>>> b21aafbc
     return vm::ExecutionStatus::EXCEPTION;
   }
   return std::optional<uint8_t>(defaultNumber.getValue());
 }
-<<<<<<< HEAD
-=======
 
 // Implementation of
 // https://402.ecma-international.org/8.0/#sec-todatetimeoptions
@@ -840,7 +834,6 @@
     return *digitsOpt;
   return 2;
 }
->>>>>>> b21aafbc
 }
 
 /// https://402.ecma-international.org/8.0/#sec-intl.getcanonicallocales
@@ -902,18 +895,6 @@
       uppercaseStringWithLocale:[[NSLocale alloc] initWithLocaleIdentifier:L]]);
 }
 
-<<<<<<< HEAD
-struct Collator::Impl {
-  NSLocale *nsLocale;
-  NSStringCompareOptions nsCompareOptions;
-  std::u16string locale;
-  std::u16string usage;
-  std::u16string collation;
-  std::u16string caseFirst;
-  std::u16string sensitivity;
-  bool numeric;
-  bool ignorePunctuation;
-=======
 namespace {
 class CollatorApple : public Collator {
  public:
@@ -938,7 +919,6 @@
   std::u16string sensitivity_;
   bool numeric_;
   bool ignorePunctuation_;
->>>>>>> b21aafbc
 };
 } // namespace
 
@@ -961,11 +941,7 @@
 }
 
 /// https://402.ecma-international.org/8.0/#sec-initializecollator
-<<<<<<< HEAD
-vm::ExecutionStatus Collator::initialize(
-=======
 vm::ExecutionStatus CollatorApple::initialize(
->>>>>>> b21aafbc
     vm::Runtime &runtime,
     const std::vector<std::u16string> &locales,
     const Options &options) noexcept {
@@ -982,11 +958,7 @@
   if (LLVM_UNLIKELY(usageRes == vm::ExecutionStatus::EXCEPTION))
     return vm::ExecutionStatus::EXCEPTION;
   // 4. Set collator.[[Usage]] to usage.
-<<<<<<< HEAD
-  impl_->usage = std::move(**usageRes);
-=======
   usage_ = std::move(**usageRes);
->>>>>>> b21aafbc
   // 5. If usage is "sort", then
   // a. Let localeData be %Collator%.[[SortLocaleData]].
   // 6. Else,
@@ -1047,52 +1019,30 @@
   auto r = resolveLocale(
       getAvailableLocales(), *requestedLocalesRes, opt, relevantExtensionKeys);
   // 20. Set collator.[[Locale]] to r.[[locale]].
-<<<<<<< HEAD
-  impl_->locale = std::move(r.locale);
-=======
   locale_ = std::move(r.locale);
->>>>>>> b21aafbc
   // 21. Let collation be r.[[co]].
   auto coIt = r.extensions.find(u"co");
   // 22. If collation is null, let collation be "default".
   // 23. Set collator.[[Collation]] to collation.
   if (coIt == r.extensions.end())
-<<<<<<< HEAD
-    impl_->collation = u"default";
-  else
-    impl_->collation = std::move(coIt->second);
-=======
     collation_ = u"default";
   else
     collation_ = std::move(coIt->second);
->>>>>>> b21aafbc
   // 24. If relevantExtensionKeys contains "kn", then
   // a. Set collator.[[Numeric]] to ! SameValue(r.[[kn]], "true").
   auto knIt = r.extensions.find(u"kn");
   if (knIt == r.extensions.end())
-<<<<<<< HEAD
-    impl_->numeric = false;
-  else
-    impl_->numeric = (knIt->second == u"true");
-=======
     numeric_ = false;
   else
     numeric_ = (knIt->second == u"true");
->>>>>>> b21aafbc
 
   // 25. If relevantExtensionKeys contains "kf", then
   // a. Set collator.[[CaseFirst]] to r.[[kf]].
   auto kfIt = r.extensions.find(u"kf");
   if (kfIt == r.extensions.end())
-<<<<<<< HEAD
-    impl_->caseFirst = u"false";
-  else
-    impl_->caseFirst = kfIt->second;
-=======
     caseFirst_ = u"false";
   else
     caseFirst_ = kfIt->second;
->>>>>>> b21aafbc
 
   // 26. Let sensitivity be ? GetOption(options, "sensitivity", "string", «
   // "base", "accent", "case", "variant" », undefined).
@@ -1111,48 +1061,15 @@
   // iii. Let sensitivity be dataLocaleData.[[sensitivity]].
   // 28. Set collator.[[Sensitivity]] to sensitivity.
   if (auto &sensitivityOpt = *sensitivityRes)
-<<<<<<< HEAD
-    impl_->sensitivity = std::move(*sensitivityOpt);
-  else
-    impl_->sensitivity = u"variant";
-=======
     sensitivity_ = std::move(*sensitivityOpt);
   else
     sensitivity_ = u"variant";
->>>>>>> b21aafbc
 
   // 29. Let ignorePunctuation be ? GetOption(options, "ignorePunctuation",
   // "boolean", undefined,false).
   auto ignorePunctuationOpt =
       getOptionBool(runtime, options, u"ignorePunctuation", false);
   // 30. Set collator.[[IgnorePunctuation]] to ignorePunctuation.
-<<<<<<< HEAD
-  impl_->ignorePunctuation = *ignorePunctuationOpt;
-
-  // Set up the state for calling into Obj-C APIs.
-  NSStringCompareOptions cmpOpts = 0;
-  if (impl_->numeric)
-    cmpOpts |= NSNumericSearch;
-  if (impl_->sensitivity == u"base")
-    cmpOpts |= (NSDiacriticInsensitiveSearch | NSCaseInsensitiveSearch);
-  else if (impl_->sensitivity == u"accent")
-    cmpOpts |= NSCaseInsensitiveSearch;
-  else if (impl_->sensitivity == u"case")
-    cmpOpts |= NSDiacriticInsensitiveSearch;
-  impl_->nsCompareOptions = cmpOpts;
-
-  std::u16string nsLocaleExtensions;
-  if (impl_->collation != u"default")
-    nsLocaleExtensions.append(u"-co-").append(impl_->collation);
-  else if (impl_->usage == u"search")
-    nsLocaleExtensions.append(u"-co-search");
-  if (impl_->caseFirst != u"false")
-    nsLocaleExtensions.append(u"-kf-").append(impl_->caseFirst);
-  auto nsLocaleIdentifier = r.dataLocale;
-  if (!nsLocaleExtensions.empty())
-    nsLocaleIdentifier.append(u"-u").append(nsLocaleExtensions);
-  impl_->nsLocale = [NSLocale
-=======
   ignorePunctuation_ = *ignorePunctuationOpt;
 
   // Set up the state for calling into Obj-C APIs.
@@ -1178,54 +1095,11 @@
   if (!nsLocaleExtensions.empty())
     nsLocaleIdentifier.append(u"-u").append(nsLocaleExtensions);
   nsLocale_ = [NSLocale
->>>>>>> b21aafbc
       localeWithLocaleIdentifier:u16StringToNSString(nsLocaleIdentifier)];
   // 31. Return collator.
   return vm::ExecutionStatus::RETURNED;
 }
 
-<<<<<<< HEAD
-/// https://402.ecma-international.org/8.0/#sec-intl.collator.prototype.resolvedoptions
-Options Collator::resolvedOptions() noexcept {
-  Options options;
-  options.emplace(u"locale", Option(impl_->locale));
-  options.emplace(u"usage", Option(impl_->usage));
-  options.emplace(u"sensitivity", Option(impl_->sensitivity));
-  options.emplace(u"ignorePunctuation", Option(impl_->ignorePunctuation));
-  options.emplace(u"collation", Option(impl_->collation));
-  options.emplace(u"numeric", Option(impl_->numeric));
-  options.emplace(u"caseFirst", Option(impl_->caseFirst));
-  return options;
-}
-
-/// https://402.ecma-international.org/8.0/#sec-intl.collator.prototype.compare
-double Collator::compare(
-    const std::u16string &x,
-    const std::u16string &y) noexcept {
-  NSString *nsX = u16StringToNSString(x);
-  NSString *nsY = u16StringToNSString(y);
-  if (impl_->ignorePunctuation) {
-    // Unfortunately, NSLocale does not provide a way to specify alternate
-    // handling, so we simulate it by manually stripping punctuation and
-    // whitespace.
-    auto *set = [NSMutableCharacterSet punctuationCharacterSet];
-    [set formUnionWithCharacterSet:[NSCharacterSet
-                                       whitespaceAndNewlineCharacterSet]];
-    auto removePunctuation = [&](NSString *nsStr) {
-      auto *res = [NSMutableString new];
-      for (size_t i = 0; i < nsStr.length; ++i)
-        if (![set characterIsMember:[nsStr characterAtIndex:i]])
-          [res appendFormat:@"%c", [nsStr characterAtIndex:i]];
-      return res;
-    };
-    nsX = removePunctuation(nsX);
-    nsY = removePunctuation(nsY);
-  }
-  return [nsX compare:nsY
-              options:impl_->nsCompareOptions
-                range:NSMakeRange(0, nsX.length)
-               locale:impl_->nsLocale];
-=======
 vm::CallResult<std::unique_ptr<Collator>> Collator::create(
     vm::Runtime &runtime,
     const std::vector<std::u16string> &locales,
@@ -1289,7 +1163,6 @@
     const std::u16string &x,
     const std::u16string &y) noexcept {
   return static_cast<CollatorApple *>(this)->compare(x, y);
->>>>>>> b21aafbc
 }
 
 namespace {
@@ -1392,13 +1265,9 @@
   return supportedLocales(availableLocales, requestedLocales.getValue());
 }
 
-<<<<<<< HEAD
-vm::ExecutionStatus DateTimeFormat::initialize(
-=======
 // Implementation of
 // https://402.ecma-international.org/8.0/#sec-initializedatetimeformat
 vm::ExecutionStatus DateTimeFormatApple::initialize(
->>>>>>> b21aafbc
     vm::Runtime &runtime,
     const std::vector<std::u16string> &locales,
     const Options &inputOptions) noexcept {
@@ -2201,9 +2070,6 @@
   return supportedLocales(availableLocales, requestedLocales.getValue());
 }
 
-<<<<<<< HEAD
-vm::ExecutionStatus NumberFormat::initialize(
-=======
 // https://402.ecma-international.org/8.0/#sec-setnumberformatunitoptions
 vm::ExecutionStatus NumberFormatApple::setNumberFormatUnitOptions(
     vm::Runtime &runtime,
@@ -2407,7 +2273,6 @@
 
 // https://402.ecma-international.org/8.0/#sec-initializenumberformat
 vm::ExecutionStatus NumberFormatApple::initialize(
->>>>>>> b21aafbc
     vm::Runtime &runtime,
     const std::vector<std::u16string> &locales,
     const Options &options) noexcept {
