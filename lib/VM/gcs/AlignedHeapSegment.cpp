--- conflicted
+++ resolved
@@ -149,304 +149,6 @@
   return true;
 }
 
-<<<<<<< HEAD
-void AlignedHeapSegment::creditExternalMemory(uint32_t size) {
-  // Decrease effectiveEnd_ by size, but not below level_.  Be careful of
-  // overflow. The cast to size_t below is justified by this invariant:
-  assert(effectiveEnd_ >= level_);
-  if (static_cast<size_t>(effectiveEnd_ - level_) >= size) {
-    effectiveEnd_ -= size;
-  } else {
-    effectiveEnd_ = level_;
-  }
-}
-
-void AlignedHeapSegment::debitExternalMemory(uint32_t size) {
-  // Increase effectiveEnd_ by size, but not beyond end_.  Be careful of
-  // overflow. The cast to size_t below is justified by this invariant:
-  assert(effectiveEnd_ <= end_);
-  if (static_cast<size_t>(end_ - effectiveEnd_) >= size) {
-    effectiveEnd_ += size;
-  } else {
-    effectiveEnd_ = end_;
-  }
-}
-
-void AlignedHeapSegment::completeMarking(GC *gc, CompleteMarkState *markState) {
-  assert(!markState->markStackOverflow_);
-
-  // Return early if nothing was allocated.
-  if (used() == 0) {
-    return;
-  }
-
-  CompleteMarkState::FullMSCMarkTransitiveAcceptor acceptor(*gc, markState);
-
-  MarkBitArrayNC &markBits = markBitArray();
-
-  char *ptr = start();
-  size_t ind = markBits.addressToIndex(ptr);
-  assert(level_ > start() && "We return above if level_ == start()");
-  size_t indexLimit = markBits.addressToIndex(level_ - 1) + 1;
-  for (ind = markBits.findNextMarkedBitFrom(ind); ind < indexLimit;
-       ind = markBits.findNextMarkedBitFrom(ind + 1)) {
-    ptr = markBits.indexToAddress(ind);
-    GCCell *cell = reinterpret_cast<GCCell *>(ptr);
-
-    markState->currentParPointer = cell;
-    if (cell->isVariableSize()) {
-      markState->varSizeMarkStack_.push_back(cell);
-    } else {
-      markState->markStack_.push_back(cell);
-    }
-    markState->drainMarkStack(gc, acceptor);
-
-    if (LLVM_UNLIKELY(markState->markStackOverflow_)) {
-      markState->markStack_.clear();
-      markState->varSizeMarkStack_.clear();
-      break;
-    }
-  }
-
-  assert(markState->markStack_.empty());
-  assert(markState->varSizeMarkStack_.empty());
-}
-
-void AlignedHeapSegment::sweepAndInstallForwardingPointers(
-    GC *gc,
-    SweepResult *sweepResult) {
-  deleteDeadObjectIDs(gc);
-  MarkBitArrayNC &markBits = markBitArray();
-  char *ptr = start();
-  size_t ind = markBits.addressToIndex(ptr);
-  ind = markBits.findNextMarkedBitFrom(ind);
-
-  size_t indexLimit = markBits.addressToIndex(level() - 1) + 1;
-  // We will set adjacentPtr to point just after each marked object.  Thus,
-  // if there is a gap in the sequence of marked objects, it will indicate the
-  // beginning of a dead region.
-  char *adjacentPtr = ptr;
-
-  auto &compactionResult = sweepResult->compactionResult;
-  auto *chunk = compactionResult.activeChunk();
-  do {
-    auto allocator = chunk->allocator();
-
-    // Each iteration of this loop fills the current compactionResult
-    // as much as possible.
-    for (; ind < indexLimit; ind = markBits.findNextMarkedBitFrom(ind + 1)) {
-      ptr = markBits.indexToAddress(ind);
-      GCCell *cell = reinterpret_cast<GCCell *>(ptr);
-      auto cellSize = cell->getAllocatedSize();
-      auto trimmedSize = cell->getVT()->getTrimmedSize(cell, cellSize);
-      auto res = allocator.alloc(trimmedSize);
-      if (!res.success) {
-        // The current chunk is exhausted; must move on to the next.
-        break;
-      }
-
-#ifndef NDEBUG
-      assert(generation_ && "Must have an owning generation");
-      generation_->incNumReachableObjects();
-      if (auto *hiddenClass = dyn_vmcast<HiddenClass>(cell)) {
-        generation_->incNumHiddenClasses();
-        generation_->incNumLeafHiddenClasses(hiddenClass->isKnownLeaf());
-      }
-      gc->trackReachable(cell->getKind(), cellSize);
-#endif
-
-      if (ptr != adjacentPtr) {
-        new (adjacentPtr) DeadRegion(ptr - adjacentPtr);
-      }
-
-      sweepResult->displacedVtablePtrs.push_back(cell->getVT());
-      cell->setForwardingPointer(reinterpret_cast<GCCell *>(res.ptr));
-      adjacentPtr = ptr += cellSize;
-    }
-
-    allocator.recordLevel();
-
-    // If we completed the iteration over the indices, then exit the loop.
-    if (ind >= indexLimit) {
-      break;
-    }
-  } while ((chunk = compactionResult.nextChunk()));
-  assert(ind >= indexLimit && "We didn't have enough space to compact into");
-
-  if (adjacentPtr < level_) {
-    new (adjacentPtr) DeadRegion(level_ - adjacentPtr);
-  }
-}
-
-void AlignedHeapSegment::deleteDeadObjectIDs(GC *gc) {
-  GCBase::IDTracker &idTracker = gc->getIDTracker();
-  GCBase::AllocationLocationTracker &allocationLocationTracker =
-      gc->getAllocationLocationTracker();
-  if (gc->isTrackingIDs()) {
-    MarkBitArrayNC &markBits = markBitArray();
-    // Separate out the delete tracking into a different loop in order to keep
-    // the normal case fast.
-    forAllObjs([&markBits, &idTracker, &allocationLocationTracker](
-                   const GCCell *cell) {
-      if (!markBits.at(markBits.addressToIndex(cell))) {
-        // The allocation tracker needs to use the ID, so this needs to come
-        // before untrackObject.
-        allocationLocationTracker.freeAlloc(cell, cell->getAllocatedSize());
-        idTracker.untrackObject(cell);
-      }
-    });
-  }
-}
-
-void AlignedHeapSegment::updateObjectIDs(
-    GC *gc,
-    SweepResult::VTablesRemaining &vTables) {
-  GCBase::IDTracker &idTracker = gc->getIDTracker();
-  GCBase::AllocationLocationTracker &allocationLocationTracker =
-      gc->getAllocationLocationTracker();
-  if (!gc->isTrackingIDs()) {
-    // If ID tracking isn't on, there's nothing to do here.
-    return;
-  }
-
-  SweepResult::VTablesRemaining vTablesCopy{vTables};
-  MarkBitArrayNC &markBits = markBitArray();
-  char *ptr = start();
-  size_t ind = markBits.addressToIndex(ptr);
-  while (ptr < level()) {
-    if (markBits.at(ind)) {
-      auto *cell = reinterpret_cast<GCCell *>(ptr);
-      idTracker.moveObject(cell, cell->getForwardingPointer());
-      allocationLocationTracker.moveAlloc(cell, cell->getForwardingPointer());
-      const VTable *vtp = vTablesCopy.next();
-      auto cellSize = cell->getAllocatedSize(vtp);
-      ptr += cellSize;
-      ind += (cellSize >> LogHeapAlign);
-    } else {
-      auto *deadRegion = reinterpret_cast<DeadRegion *>(ptr);
-      ptr += deadRegion->size();
-      ind += (deadRegion->size() >> LogHeapAlign);
-    }
-  }
-}
-
-void AlignedHeapSegment::updateReferences(
-    GC *gc,
-    FullMSCUpdateAcceptor *acceptor,
-    SweepResult::VTablesRemaining &vTables) {
-  updateObjectIDs(gc, vTables);
-
-  MarkBitArrayNC &markBits = markBitArray();
-  char *ptr = start();
-  size_t ind = markBits.addressToIndex(ptr);
-  while (ptr < level()) {
-    if (markBits.at(ind)) {
-      GCCell *cell = reinterpret_cast<GCCell *>(ptr);
-      // Get the VTable.
-      assert(vTables.hasNext() && "Need a displaced vtable pointer");
-      const VTable *vtp = vTables.next();
-      // Scan the pointer fields, updating via forwarding pointers.
-      GCBase::markCell(cell, vtp, gc, *acceptor);
-      uint32_t cellSize = cell->getAllocatedSize(vtp);
-      ptr += cellSize;
-      ind += (cellSize >> LogHeapAlign);
-    } else {
-      auto *deadRegion = reinterpret_cast<DeadRegion *>(ptr);
-      ptr += deadRegion->size();
-      ind += (deadRegion->size() >> LogHeapAlign);
-    }
-  }
-}
-
-void AlignedHeapSegment::compact(SweepResult::VTablesRemaining &vTables) {
-  // If we're using ASAN, we've poisoned the unallocated portion of the space;
-  // unpoison that now, since we may copy into it.
-  __asan_unpoison_memory_region(level(), end() - level());
-  MarkBitArrayNC &markBits = markBitArray();
-  char *ptr = start();
-  size_t ind = markBits.addressToIndex(ptr);
-  while (ptr < level()) {
-    if (markBits.at(ind)) {
-      GCCell *cell = reinterpret_cast<GCCell *>(ptr);
-      // Read the new address from the forwarding pointer.
-      char *newAddr = reinterpret_cast<char *>(cell->getForwardingPointer());
-      // Put back the vtable.
-      assert(vTables.hasNext() && "Need a displaced vtable pointer");
-      cell->setForwardingPointer(
-          reinterpret_cast<const GCCell *>(vTables.next()));
-      assert(
-          cell->isValid() &&
-          "Cell was invalid after placing the vtable back in");
-      // Must read this now, since the memmove below might overwrite it.
-      auto cellSize = cell->getAllocatedSize();
-      const bool canBeCompacted = cell->getVT()->canBeTrimmed();
-      const auto trimmedSize = cell->getVT()->getTrimmedSize(cell, cellSize);
-      if (newAddr != ptr) {
-        std::memmove(newAddr, ptr, trimmedSize);
-      }
-      if (canBeCompacted) {
-        // Set the new cell size.
-        auto *newCell = reinterpret_cast<VariableSizeRuntimeCell *>(newAddr);
-        newCell->setSizeDuringGCCompaction(trimmedSize);
-        newCell->getVT()->trim(newCell);
-      }
-
-      ptr += cellSize;
-      ind += (cellSize >> LogHeapAlign);
-    } else {
-      auto *deadRegion = reinterpret_cast<DeadRegion *>(ptr);
-      ptr += deadRegion->size();
-      ind += (deadRegion->size() >> LogHeapAlign);
-    }
-  }
-}
-
-void AlignedHeapSegment::forObjsInRange(
-    const std::function<void(GCCell *)> &callback,
-    char *low,
-    const char *high) {
-  assert(low >= start());
-  assert(high <= effectiveEnd());
-  char *ptr = low;
-  while (ptr < high) {
-    GCCell *cell = reinterpret_cast<GCCell *>(ptr);
-    callback(cell);
-    ptr += cell->getAllocatedSize();
-  }
-}
-
-void AlignedHeapSegment::forObjsInRange(
-    const std::function<void(const GCCell *)> &callback,
-    const char *low,
-    const char *high) const {
-  assert(low >= start());
-  assert(high <= effectiveEnd());
-  const char *ptr = low;
-  while (ptr < high) {
-    const GCCell *cell = reinterpret_cast<const GCCell *>(ptr);
-    callback(cell);
-    ptr += cell->getAllocatedSize();
-  }
-}
-
-void AlignedHeapSegment::forAllObjs(
-    const std::function<void(GCCell *)> &callback) {
-  forObjsInRange(callback, start(), level());
-}
-
-void AlignedHeapSegment::forAllObjs(
-    const std::function<void(const GCCell *)> &callback) const {
-  forObjsInRange(callback, start(), level());
-}
-
-void AlignedHeapSegment::addExtentToString(char **buf, int *sz) {
-  int n = snprintf(*buf, *sz, "{lo: \"%p\", hi: \"%p\"}", lowLim(), hiLim());
-  *buf += n;
-  *sz -= n;
-}
-
-=======
->>>>>>> be52fa1d
 void AlignedHeapSegment::recreateCardTableBoundaries() {
   const char *ptr = start();
   const char *const lim = level();
