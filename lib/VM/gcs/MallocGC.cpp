/*
 * Copyright (c) Meta Platforms, Inc. and affiliates.
 *
 * This source code is licensed under the MIT license found in the
 * LICENSE file in the root directory of this source tree.
 */

#include "GCBase-WeakMap.h"
#include "hermes/Support/CheckedMalloc.h"
#include "hermes/Support/ErrorHandling.h"
#include "hermes/Support/SlowAssert.h"
#include "hermes/VM/CheckHeapWellFormedAcceptor.h"
#include "hermes/VM/GC.h"
#include "hermes/VM/GCBase-inline.h"
#include "hermes/VM/HiddenClass.h"
#include "hermes/VM/JSWeakMapImpl.h"
#include "hermes/VM/RootAndSlotAcceptorDefault.h"
#include "hermes/VM/SmallHermesValue-inline.h"

#include "llvh/Support/Debug.h"

#include <algorithm>

#define DEBUG_TYPE "gc"

namespace hermes {
namespace vm {

static const char *kGCName = "malloc";

struct MallocGC::MarkingAcceptor final : public RootAndSlotAcceptorDefault,
                                         public WeakAcceptorDefault {
  MallocGC &gc;
  std::vector<CellHeader *> worklist_;

  /// The WeakMap objects that have been discovered to be reachable.
  std::vector<JSWeakMap *> reachableWeakMaps_;

  /// markedSymbols_ represents which symbols have been proven live so far in
  /// a collection. True means that it is live, false means that it could
  /// possibly be garbage. At the end of the collection, it is guaranteed that
  /// the falses are garbage.
  llvh::BitVector markedSymbols_;

  MarkingAcceptor(MallocGC &gc)
      : RootAndSlotAcceptorDefault(gc.getPointerBase()),
        WeakAcceptorDefault(gc.getPointerBase()),
        gc(gc),
        markedSymbols_(gc.gcCallbacks_->getSymbolsEnd()) {}

  using RootAndSlotAcceptorDefault::accept;

  void accept(GCCell *&cell) override {
    if (!cell) {
      return;
    }
    HERMES_SLOW_ASSERT(
        gc.validPointer(cell) &&
        "Marked a pointer that the GC didn't allocate");
    CellHeader *header = CellHeader::from(cell);
#ifdef HERMESVM_SANITIZE_HANDLES
    /// Make the acceptor idempotent: allow it to be called multiple
    /// times on the same slot during a collection.  Do this by
    /// recognizing when the pointer is already a "new" pointer.
    if (gc.newPointers_.count(header)) {
      return;
    }
    // With handle-san on, handle moving pointers here.
    if (header->isMarked()) {
      cell = header->getForwardingPointer()->data();
    } else {
      // It hasn't been seen before, move it.
      // At this point, also trim the object.
      const gcheapsize_t origSize = cell->getAllocatedSize();
      const gcheapsize_t trimmedSize =
          cell->getVT()->getTrimmedSize(cell, origSize);
      auto *newLocation =
          new (checkedMalloc(trimmedSize + sizeof(CellHeader))) CellHeader();
      newLocation->mark();
      memcpy(newLocation->data(), cell, trimmedSize);
      if (origSize != trimmedSize) {
        auto *newVarCell =
            reinterpret_cast<VariableSizeRuntimeCell *>(newLocation->data());
        newVarCell->setSizeFromGC(trimmedSize);
      }
      // Make sure to put an element on the worklist that is at the updated
      // location. Don't update the stale address that is about to be free'd.
      header->markWithForwardingPointer(newLocation);
      auto *newCell = newLocation->data();
      if (newCell->getKind() == CellKind::WeakMapKind) {
        reachableWeakMaps_.push_back(vmcast<JSWeakMap>(newCell));
      } else {
        worklist_.push_back(newLocation);
      }
      gc.newPointers_.insert(newLocation);
      if (gc.isTrackingIDs()) {
        gc.moveObject(
            cell, cell->getAllocatedSize(), newLocation->data(), trimmedSize);
      }
      cell = newLocation->data();
    }
#else
    if (!header->isMarked()) {
      // Only add to the worklist if it hasn't been marked yet.
      header->mark();
      // Trim the cell. This is fine to do with malloc'ed memory because the
      // original size is retained by malloc.
      gcheapsize_t origSize = cell->getAllocatedSize();
      gcheapsize_t newSize = cell->getVT()->getTrimmedSize(cell, origSize);
      if (newSize != origSize) {
        static_cast<VariableSizeRuntimeCell *>(cell)->setSizeFromGC(newSize);
      }
      if (cell->getKind() == CellKind::WeakMapKind) {
        reachableWeakMaps_.push_back(vmcast<JSWeakMap>(cell));
      } else {
        worklist_.push_back(header);
      }
      // Move the pointer from the old pointers to the new pointers.
      gc.pointers_.erase(header);
      gc.newPointers_.insert(header);
    }
    // Else the cell is already marked and either on the worklist or already
    // visited entirely, do nothing.
#endif
  }

  void acceptWeak(GCCell *&ptr) override {
    if (ptr == nullptr) {
      return;
    }
    CellHeader *header = CellHeader::from(ptr);

    // Reset weak root if target GCCell is dead.
#ifdef HERMESVM_SANITIZE_HANDLES
    ptr = header->isMarked() ? header->getForwardingPointer()->data() : nullptr;
#else
    ptr = header->isMarked() ? ptr : nullptr;
#endif
  }

  void acceptHV(HermesValue &hv) override {
    if (hv.isPointer()) {
      GCCell *ptr = static_cast<GCCell *>(hv.getPointer());
      accept(ptr);
      hv.setInGC(hv.updatePointer(ptr), &gc);
    } else if (hv.isSymbol()) {
      acceptSym(hv.getSymbol());
    }
  }

  void acceptSHV(SmallHermesValue &hv) override {
    if (hv.isPointer()) {
      GCCell *ptr = static_cast<GCCell *>(hv.getPointer(pointerBase_));
      accept(ptr);
      hv.setInGC(hv.updatePointer(ptr, pointerBase_), &gc);
    } else if (hv.isSymbol()) {
      acceptSym(hv.getSymbol());
    }
  }

  void acceptSym(SymbolID sym) override {
    if (sym.isInvalid()) {
      return;
    }
    assert(
        sym.unsafeGetIndex() < markedSymbols_.size() &&
        "Tried to mark a symbol not in range");
    markedSymbols_.set(sym.unsafeGetIndex());
  }

  void accept(WeakRefBase &wr) override {
    wr.unsafeGetSlot()->mark();
  }
};

gcheapsize_t MallocGC::Size::storageFootprint() const {
  // MallocGC uses no storage from the StorageProvider.
  return 0;
}

gcheapsize_t MallocGC::Size::minStorageFootprint() const {
  // MallocGC uses no storage from the StorageProvider.
  return 0;
}

MallocGC::MallocGC(
    GCCallbacks *gcCallbacks,
    PointerBase *pointerBase,
    const GCConfig &gcConfig,
    std::shared_ptr<CrashManager> crashMgr,
    std::shared_ptr<StorageProvider> provider,
    experiments::VMExperimentFlags vmExperimentFlags)
    : GCBase(
          gcCallbacks,
          pointerBase,
          gcConfig,
          std::move(crashMgr),
          HeapKind::MallocGC),
      pointers_(),
      maxSize_(Size(gcConfig).max()),
      sizeLimit_(gcConfig.getInitHeapSize()) {
  (void)vmExperimentFlags;
  crashMgr_->setCustomData("HermesGC", kGCName);
}

MallocGC::~MallocGC() {
  for (CellHeader *header : pointers_) {
    free(header);
  }
}

void MallocGC::collectBeforeAlloc(std::string cause, uint32_t size) {
  const auto growSizeLimit = [this, size](gcheapsize_t sizeLimit) {
    // Either double the size limit, or increase to size, at a max of maxSize_.
    return std::min(maxSize_, std::max(sizeLimit * 2, size));
  };
  if (size > sizeLimit_) {
    sizeLimit_ = growSizeLimit(sizeLimit_);
  }
  if (size > maxSize_) {
    // No way to handle the allocation no matter what.
    oom(make_error_code(OOMError::MaxHeapReached));
  }
  assert(
      size <= sizeLimit_ &&
      "Should be guaranteed not to be asking for more space than the heap can "
      "provide");
  // Check for memory pressure conditions to do a collection.
  // Use subtraction to prevent overflow.
#ifndef HERMESVM_SANITIZE_HANDLES
  if (allocatedBytes_ < sizeLimit_ - size) {
    return;
  }
#endif
  // Do a collection if the sanitization of handles is requested or if there
  // is memory pressure.
  collect(std::move(cause));
  // While we still can't fill the allocation, keep growing.
  while (allocatedBytes_ >= sizeLimit_ - size) {
    if (sizeLimit_ == maxSize_) {
      // Can't grow memory any higher, OOM.
      oom(make_error_code(OOMError::MaxHeapReached));
    }
    sizeLimit_ = growSizeLimit(sizeLimit_);
  }
}

#ifdef HERMES_SLOW_DEBUG
void MallocGC::checkWellFormed() {
  GCCycle cycle{this};
  CheckHeapWellFormedAcceptor acceptor(*this);
  DroppingAcceptor<CheckHeapWellFormedAcceptor> nameAcceptor{acceptor};
  markRoots(nameAcceptor, true);
  markWeakRoots(acceptor, /*markLongLived*/ true);
  for (CellHeader *header : pointers_) {
    GCCell *cell = header->data();
    assert(cell->isValid() && "Invalid cell encountered in heap");
    markCell(cell, acceptor);
  }
}

void MallocGC::clearUnmarkedPropertyMaps() {
  for (CellHeader *header : pointers_)
    if (!header->isMarked())
      if (auto hc = dyn_vmcast<HiddenClass>(header->data()))
        hc->clearPropertyMap(this);
}
#endif

void MallocGC::collect(std::string cause, bool /*canEffectiveOOM*/) {
  assert(noAllocLevel_ == 0 && "no GC allowed right now");
  using std::chrono::steady_clock;
  LLVM_DEBUG(llvh::dbgs() << "Beginning collection");
#ifdef HERMES_SLOW_DEBUG
  checkWellFormed();
#endif
  const auto wallStart = steady_clock::now();
  const auto cpuStart = oscompat::thread_cpu_time();
  const auto allocatedBefore = allocatedBytes_;
  const auto externalBefore = externalBytes_;

  resetStats();

  // Begin the collection phases.
  {
    GCCycle cycle{this, gcCallbacks_, "Full collection"};
    MarkingAcceptor acceptor(*this);
    DroppingAcceptor<MarkingAcceptor> nameAcceptor{acceptor};
    markRoots(nameAcceptor, true);
#ifdef HERMES_SLOW_DEBUG
    clearUnmarkedPropertyMaps();
#endif
    drainMarkStack(acceptor);

    // The marking loop above will have accumulated WeakMaps;
    // find things reachable from values of reachable keys.
    completeWeakMapMarking(acceptor);

    // Update weak roots references.
    markWeakRoots(acceptor, /*markLongLived*/ true);

    // Update and remove weak references.
    updateWeakReferences();
    resetWeakReferences();
    // Free the unused symbols.
    gcCallbacks_->freeSymbols(acceptor.markedSymbols_);
    // By the end of the marking loop, all pointers left in pointers_ are dead.
    for (CellHeader *header : pointers_) {
#ifndef HERMESVM_SANITIZE_HANDLES
      // If handle sanitization isn't on, these pointers should all be dead.
      assert(!header->isMarked() && "Live pointer left in dead heap section");
#endif
      GCCell *cell = header->data();
      // Extract before running any potential finalizers.
      const auto freedSize = cell->getAllocatedSize();
      // Run the finalizer if it exists and the cell is actually dead.
      if (!header->isMarked()) {
        cell->getVT()->finalizeIfExists(cell, this);
#ifndef NDEBUG
        // Update statistics.
        if (cell->getVT()->finalize_) {
          ++numFinalizedObjects_;
        }
#endif
        // Pointers that aren't marked now weren't moved, and are dead instead.
        if (isTrackingIDs()) {
          untrackObject(cell, freedSize);
        }
      }
#ifndef NDEBUG
      // Before free'ing, fill with a dead value for debugging
      std::fill_n(reinterpret_cast<char *>(cell), freedSize, kInvalidHeapValue);
#endif
      free(header);
    }

#ifndef NDEBUG
#ifdef HERMESVM_SANITIZE_HANDLES
    // If handle sanitization is on, pointers_ is unmodified from before the
    // collection, and the number of collected objects is the difference between
    // the pointers before, and the pointers after the collection.
    assert(
        pointers_.size() >= newPointers_.size() &&
        "There cannot be more new pointers than there are old pointers");
    numCollectedObjects_ = pointers_.size() - newPointers_.size();
#else
    // If handle sanitization is not on, live pointers are removed from
    // pointers_ so the number of collected objects is equal to the size of
    // pointers_.
    numCollectedObjects_ = pointers_.size();
#endif
    numReachableObjects_ = newPointers_.size();
    numAllocatedObjects_ = newPointers_.size();
#endif
    pointers_ = std::move(newPointers_);
    assert(
        newPointers_.empty() &&
        "newPointers_ should be empty between collections");
    // Clear all the mark bits in pointers_.
    for (CellHeader *header : pointers_) {
      assert(header->isMarked() && "Should only be live pointers left");
      header->unmark();
    }
  }

  // End of the collection phases, begin cleanup and stat recording.
#ifdef HERMES_SLOW_DEBUG
  checkWellFormed();
#endif
  // Grow the size limit if the heap is still more than 75% full.
  if (allocatedBytes_ >= sizeLimit_ * 3 / 4) {
    sizeLimit_ = std::min(maxSize_, sizeLimit_ * 2);
  }

  const auto cpuEnd = oscompat::thread_cpu_time();
  const auto wallEnd = steady_clock::now();

  GCAnalyticsEvent event{
      getName(),
      kGCName,
      "full",
      std::move(cause),
      std::chrono::duration_cast<std::chrono::milliseconds>(
          wallEnd - wallStart),
      std::chrono::duration_cast<std::chrono::milliseconds>(cpuEnd - cpuStart),
      /*allocated*/ BeforeAndAfter{allocatedBefore, allocatedBytes_},
      // MallocGC only allocates memory as it is used so there is no distinction
      // between the allocated bytes and the heap size.
      /*size*/ BeforeAndAfter{allocatedBefore, allocatedBytes_},
      // TODO: MallocGC doesn't yet support credit/debit external memory, so
      // it has no data for these numbers.
      /*external*/ BeforeAndAfter{externalBefore, externalBytes_},
      /*survivalRatio*/
      allocatedBefore ? (allocatedBytes_ * 1.0) / allocatedBefore : 0,
      /*tags*/ {}};

  recordGCStats(event, /* onMutator */ true);
  checkTripwire(allocatedBytes_ + externalBytes_);
}

void MallocGC::drainMarkStack(MarkingAcceptor &acceptor) {
  while (!acceptor.worklist_.empty()) {
    CellHeader *header = acceptor.worklist_.back();
    acceptor.worklist_.pop_back();
    assert(header->isMarked() && "Pointer on the worklist isn't marked");
    GCCell *cell = header->data();
    markCell(cell, acceptor);
    allocatedBytes_ += cell->getAllocatedSize();
  }
}

void MallocGC::completeWeakMapMarking(MarkingAcceptor &acceptor) {
  gcheapsize_t weakMapAllocBytes = GCBase::completeWeakMapMarking(
      this,
      acceptor,
      acceptor.reachableWeakMaps_,
      /*objIsMarked*/
      [](GCCell *cell) { return CellHeader::from(cell)->isMarked(); },
      /*markFromVal*/
      [this, &acceptor](GCCell *valCell, GCHermesValue &valRef) {
        CellHeader *valHeader = CellHeader::from(valCell);
        if (valHeader->isMarked()) {
#ifdef HERMESVM_SANITIZE_HANDLES
          valRef.setInGC(
              HermesValue::encodeObjectValue(
                  valHeader->getForwardingPointer()->data()),
              this);
#endif
          return false;
        }
        acceptor.accept(valRef);
        drainMarkStack(acceptor);
        return true;
      },
      /*drainMarkStack*/
      [this](MarkingAcceptor &acceptor) { drainMarkStack(acceptor); },
      /*checkMarkStackOverflow (MallocGC does not have mark stack overflow)*/
      []() { return false; });

  acceptor.reachableWeakMaps_.clear();
  // drainMarkStack will have added the size of every object popped
  // from the mark stack.  WeakMaps are never pushed on that stack,
  // but the call above returns their total size.  So add that.
  allocatedBytes_ += weakMapAllocBytes;
}

void MallocGC::finalizeAll() {
  for (CellHeader *header : pointers_) {
    GCCell *cell = header->data();
    cell->getVT()->finalizeIfExists(cell, this);
  }
}

void MallocGC::printStats(JSONEmitter &json) {
  GCBase::printStats(json);
  json.emitKey("specific");
  json.openDict();
  json.emitKeyValue("collector", kGCName);
  json.emitKey("stats");
  json.openDict();
  json.closeDict();
  json.closeDict();
}

std::string MallocGC::getKindAsStr() const {
  return kGCName;
}

void MallocGC::resetStats() {
#ifndef NDEBUG
  numAllocatedObjects_ = 0;
  numReachableObjects_ = 0;
  numCollectedObjects_ = 0;
  numMarkedSymbols_ = 0;
  numHiddenClasses_ = 0;
  numLeafHiddenClasses_ = 0;
#endif
  allocatedBytes_ = 0;
  numFinalizedObjects_ = 0;
}

void MallocGC::getHeapInfo(HeapInfo &info) {
  GCBase::getHeapInfo(info);
  info.allocatedBytes = allocatedBytes_;
  // MallocGC does not have a heap size.
  info.heapSize = 0;
  info.externalBytes = externalBytes_;
}
void MallocGC::getHeapInfoWithMallocSize(HeapInfo &info) {
  getHeapInfo(info);
  GCBase::getHeapInfoWithMallocSize(info);
  // Note that info.mallocSizeEstimate is initialized by the call to
  // GCBase::getHeapInfoWithMallocSize.
  for (CellHeader *header : pointers_) {
    GCCell *cell = header->data();
    info.mallocSizeEstimate += cell->getVT()->getMallocSize(cell);
  }
}

void MallocGC::getCrashManagerHeapInfo(CrashManager::HeapInformation &info) {
  info.used_ = allocatedBytes_;
  // MallocGC does not have a heap size.
  info.size_ = 0;
}

void MallocGC::forAllObjs(const std::function<void(GCCell *)> &callback) {
  for (auto *ptr : pointers_) {
    callback(ptr->data());
  }
}

void MallocGC::resetWeakReferences() {
  for (auto &slot : weakSlots_) {
    // Set all allocated slots to unmarked.
    if (slot.state() == WeakSlotState::Marked)
      slot.unmark();
  }
}

void MallocGC::updateWeakReferences() {
  for (auto &slot : weakSlots_) {
    switch (slot.state()) {
      case WeakSlotState::Free:
        break;
      case WeakSlotState::Unmarked:
        freeWeakSlot(&slot);
        break;
      case WeakSlotState::Marked:
        // If it's not a pointer, nothing to do.
        if (!slot.hasPointer()) {
          break;
        }
        auto *cell = reinterpret_cast<GCCell *>(slot.getPointer());
        HERMES_SLOW_ASSERT(
            validPointer(cell) &&
            "Got a pointer out of a weak reference slot that is not owned by "
            "the GC");
        CellHeader *header = CellHeader::from(cell);
        if (!header->isMarked()) {
          // This pointer is no longer live, zero it out
          slot.clearPointer();
        } else {
#ifdef HERMESVM_SANITIZE_HANDLES
          // Update the value to point to the new location
          GCCell *nextCell = header->getForwardingPointer()->data();
          HERMES_SLOW_ASSERT(
              validPointer(cell) &&
              "Forwarding weak ref must be to a valid cell");
          slot.setPointer(nextCell);
#endif
        }
        break;
    }
  }
}

WeakRefSlot *MallocGC::allocWeakSlot(HermesValue init) {
  weakSlots_.push_back({init});
  return &weakSlots_.back();
}

void MallocGC::freeWeakSlot(WeakRefSlot *slot) {
  slot->free(nullptr);
}

#ifndef NDEBUG
bool MallocGC::validPointer(const void *p) const {
  return dbgContains(p) && static_cast<const GCCell *>(p)->isValid();
}

bool MallocGC::dbgContains(const void *p) const {
  auto *ptr = reinterpret_cast<GCCell *>(const_cast<void *>(p));
  CellHeader *header = CellHeader::from(ptr);
  bool isValid = pointers_.find(header) != pointers_.end();
  isValid = isValid || newPointers_.find(header) != newPointers_.end();
  return isValid;
}

bool MallocGC::isMostRecentFinalizableObj(const GCCell *cell) const {
  // We don't keep track of the sequence of finalizable objects in
  // MallocGC; rather, it looks directly at whether a freed cell's vtable has
  // a finalizer method. So we just return whether \p cell has a finalizer.
  // This won't detect errors, but it also won't give false positives.
  return cell->getVT()->finalize_ != nullptr;
}
#endif

void MallocGC::createSnapshot(llvh::raw_ostream &os) {
  GCCycle cycle{this};
  GCBase::createSnapshot(this, os);
}

<<<<<<< HEAD
=======
void MallocGC::creditExternalMemory(GCCell *, uint32_t size) {
  externalBytes_ += size;
}
void MallocGC::debitExternalMemory(GCCell *, uint32_t size) {
  externalBytes_ -= size;
}

>>>>>>> 20404536
/// @name Forward instantiations
/// @{

template void *MallocGC::alloc</*FixedSize*/ true, HasFinalizer::Yes>(
    uint32_t size);
template void *MallocGC::alloc</*FixedSize*/ false, HasFinalizer::Yes>(
    uint32_t size);
template void *MallocGC::alloc</*FixedSize*/ true, HasFinalizer::No>(
    uint32_t size);
template void *MallocGC::alloc</*FixedSize*/ false, HasFinalizer::No>(
    uint32_t size);
/// @}

} // namespace vm
} // namespace hermes
#undef DEBUG_TYPE<|MERGE_RESOLUTION|>--- conflicted
+++ resolved
@@ -590,8 +590,6 @@
   GCBase::createSnapshot(this, os);
 }
 
-<<<<<<< HEAD
-=======
 void MallocGC::creditExternalMemory(GCCell *, uint32_t size) {
   externalBytes_ += size;
 }
@@ -599,7 +597,6 @@
   externalBytes_ -= size;
 }
 
->>>>>>> 20404536
 /// @name Forward instantiations
 /// @{
 
