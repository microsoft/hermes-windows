--- conflicted
+++ resolved
@@ -107,50 +107,6 @@
     if (LLVM_UNLIKELY(propRes == ExecutionStatus::EXCEPTION)) {
       return ExecutionStatus::EXCEPTION;
     }
-<<<<<<< HEAD
-    std::u16string out;
-    out.resize(code.size());
-    const llvh::UTF8 *sourceStart = (const llvh::UTF8 *)code.data();
-    const llvh::UTF8 *sourceEnd = sourceStart + code.size();
-    llvh::UTF16 *targetStart = (llvh::UTF16 *)&out[0];
-    llvh::UTF16 *targetEnd = targetStart + out.size();
-    auto cRes = ConvertUTF8toUTF16(
-        &sourceStart,
-        sourceEnd,
-        &targetStart,
-        targetEnd,
-        llvh::lenientConversion);
-    (void)cRes;
-    assert(
-        cRes != llvh::ConversionResult::targetExhausted &&
-        "not enough space allocated for UTF16 conversion");
-    return vm::StringPrimitive::createEfficient(runtime, std::move(out));
-  }
-#endif
-
-  SmallU16String<64> strBuf{};
-  if (vmisa<JSAsyncFunction>(*func)) {
-    strBuf.append("async function ");
-  } else if (vmisa<JSGeneratorFunction>(*func)) {
-    strBuf.append("function *");
-  } else {
-    strBuf.append("function ");
-  }
-
-  // Extract the name.
-  auto propRes = JSObject::getNamed_RJS(
-      func, runtime, Predefined::getSymbolID(Predefined::name));
-  if (LLVM_UNLIKELY(propRes == ExecutionStatus::EXCEPTION)) {
-    return ExecutionStatus::EXCEPTION;
-  }
-
-  // Convert the name to string, unless it is undefined.
-  if (!(*propRes)->isUndefined()) {
-    auto strRes =
-        toString_RJS(runtime, runtime->makeHandle(std::move(*propRes)));
-    if (LLVM_UNLIKELY(strRes == ExecutionStatus::EXCEPTION)) {
-      return ExecutionStatus::EXCEPTION;
-=======
 
     // Convert the name to string, unless it is undefined.
     if (!(*propRes)->isUndefined()) {
@@ -160,7 +116,6 @@
         return ExecutionStatus::EXCEPTION;
       }
       strRes->get()->appendUTF16String(strBuf);
->>>>>>> 0bac657c
     }
     return ExecutionStatus::RETURNED;
   };
@@ -192,7 +147,19 @@
     };
   }
 
-<<<<<<< HEAD
+  SmallU16String<64> strBuf{};
+  if (vmisa<JSAsyncFunction>(*func)) {
+    strBuf.append("async function ");
+  } else if (vmisa<JSGeneratorFunction>(*func)) {
+    strBuf.append("function *");
+  } else {
+    strBuf.append("function ");
+  }
+
+  if (LLVM_UNLIKELY(appendFunctionName(strBuf) == ExecutionStatus::EXCEPTION)) {
+    return ExecutionStatus::EXCEPTION;
+  }
+
   // Formal parameters and the rest of the body.
   if (vmisa<NativeFunction>(*func)) {
     // Use [native code] here because we want to work with tools like Babel
@@ -224,52 +191,6 @@
       strBuf.append(buf);
     }
 
-=======
-  SmallU16String<64> strBuf{};
-  if (vmisa<JSAsyncFunction>(*func)) {
-    strBuf.append("async function ");
-  } else if (vmisa<JSGeneratorFunction>(*func)) {
-    strBuf.append("function *");
-  } else {
-    strBuf.append("function ");
-  }
-
-  if (LLVM_UNLIKELY(appendFunctionName(strBuf) == ExecutionStatus::EXCEPTION)) {
-    return ExecutionStatus::EXCEPTION;
-  }
-
-  // Formal parameters and the rest of the body.
-  if (vmisa<NativeFunction>(*func)) {
-    // Use [native code] here because we want to work with tools like Babel
-    // which detect the string "[native code]" and use it to alter behavior
-    // during the class transform.
-    // Also print without synthesized formal parameters to avoid breaking
-    // heuristics that detect the string "() { [native code] }".
-    // \see https://github.com/facebook/hermes/issues/471
-    strBuf.append("() { [native code] }");
-  } else {
-    // Append the synthesized formal parameters.
-    strBuf.append('(');
-
-    // Extract ".length".
-    auto lengthProp = Callable::extractOwnLengthProperty_RJS(func, runtime);
-    if (lengthProp == ExecutionStatus::EXCEPTION)
-      return ExecutionStatus::EXCEPTION;
-
-    // The value of the property is not guaranteed to be meaningful, so clamp it
-    // to [0..65535] for sanity.
-    uint32_t paramCount =
-        (uint32_t)std::min(65535.0, std::max(0.0, *lengthProp));
-
-    for (uint32_t i = 0; i < paramCount; ++i) {
-      if (i != 0)
-        strBuf.append(", ");
-      char buf[16];
-      ::snprintf(buf, sizeof(buf), "a%u", i);
-      strBuf.append(buf);
-    }
-
->>>>>>> 0bac657c
     // Avoid using the [native code] string to prevent extra wrapping overhead
     // in, e.g., Babel's class extension mechanism.
     strBuf.append(") { [bytecode] }");
