--- conflicted
+++ resolved
@@ -211,19 +211,7 @@
   RuntimeCommonStorage *storage = runtime.getCommonStorage();
   if (!storage->randomEngineSeeded_) {
     std::minstd_rand::result_type seed;
-<<<<<<< HEAD
-    if (storage->env) {
-      if (storage->env->mathRandomSeed == 0) {
-        return runtime.raiseTypeError(
-            "Replay of Math.random() without a traced seed set");
-      }
-      seed = storage->env->mathRandomSeed;
-    } else {
-      seed = std::random_device()();
-    }
-=======
     seed = std::random_device()();
->>>>>>> b21aafbc
     storage->randomEngine_.seed(seed);
     storage->randomEngineSeeded_ = true;
   }
