--- conflicted
+++ resolved
@@ -114,7 +114,6 @@
 
 void JSArrayBuffer::_finalizeImpl(GCCell *cell, GC &gc) {
   auto *self = vmcast<JSArrayBuffer>(cell);
-<<<<<<< HEAD
   if (LLVM_UNLIKELY(self->externalBuffer_)) {
     self->externalBuffer_.reset();
     self->data_ = nullptr;
@@ -122,16 +121,10 @@
   } else {
     // Need to untrack the native memory that may have been tracked by
     // snapshots.
-    gc->getIDTracker().untrackNative(self->data_);
-    gc->debitExternalMemory(self, self->size_);
+    gc.getIDTracker().untrackNative(self->data_);
+    gc.debitExternalMemory(self, self->size_);
     free(self->data_);
   }
-=======
-  // Need to untrack the native memory that may have been tracked by snapshots.
-  gc.getIDTracker().untrackNative(self->data_);
-  gc.debitExternalMemory(self, self->size_);
-  free(self->data_);
->>>>>>> ee8941b8
   self->~JSArrayBuffer();
 }
 
@@ -175,19 +168,13 @@
       0);
 }
 
-<<<<<<< HEAD
-void JSArrayBuffer::detach(GC *gc) {
+void JSArrayBuffer::detach(GC &gc) {
   if (LLVM_UNLIKELY(externalBuffer_)) {
     externalBuffer_.reset();
     data_ = nullptr;
     size_ = 0;
   } else if (data_) {
-    gc->debitExternalMemory(this, size_);
-=======
-void JSArrayBuffer::detach(GC &gc) {
-  if (data_) {
     gc.debitExternalMemory(this, size_);
->>>>>>> ee8941b8
     free(data_);
     data_ = nullptr;
     size_ = 0;
@@ -232,9 +219,9 @@
 }
 
 void JSArrayBuffer::setExternalBuffer(
-    Runtime *runtime,
+    Runtime &runtime,
     std::unique_ptr<Buffer> externalBuffer) {
-  detach(&runtime->getHeap());
+  detach(runtime.getHeap());
   externalBuffer_ = std::move(externalBuffer);
   attached_ = true;
   if (externalBuffer_) {
