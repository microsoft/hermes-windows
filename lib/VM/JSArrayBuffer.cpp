--- conflicted
+++ resolved
@@ -125,7 +125,7 @@
 
 size_t JSArrayBuffer::_mallocSizeImpl(GCCell *cell) {
   const auto *buffer = vmcast<JSArrayBuffer>(cell);
-  return !buffer->externalBuffer_ ? buffer->size_ : 0;
+  return buffer->size_;
 }
 
 #ifdef HERMES_MEMORY_INSTRUMENTATION
@@ -168,22 +168,6 @@
 #endif
 
 void JSArrayBuffer::freeInternalBuffer(GC &gc) {
-<<<<<<< HEAD
-  if (LLVM_UNLIKELY(externalBuffer_)) {
-    externalBuffer_.reset();
-    data_.set(gc, nullptr);
-    size_ = 0;
-  } else {
-    uint8_t *data = data_.get(gc);
-    assert(attached() && "Buffer must be attached");
-    assert((data || size_ == 0) && "Null buffers must have zero size");
-
-    // Need to untrack the native memory that may have been tracked by snapshots.
-    gc.debitExternalMemory(this, size_);
-    gc.getIDTracker().untrackNative(data);
-    free(data);
-  }
-=======
   uint8_t *data = data_.get(gc);
   assert(attached() && "Buffer must be attached");
   assert((data || size_ == 0) && "Null buffers must have zero size");
@@ -193,7 +177,6 @@
   gc.debitExternalMemory(this, size_);
   gc.getIDTracker().untrackNative(data);
   free(data);
->>>>>>> 18147592
 }
 
 ExecutionStatus JSArrayBuffer::detach(
@@ -290,17 +273,5 @@
   return ExecutionStatus::RETURNED;
 }
 
-void JSArrayBuffer::setExternalBuffer(
-    Runtime &runtime,
-    std::unique_ptr<Buffer> externalBuffer) {
-  detach(runtime.getHeap());
-  externalBuffer_ = std::move(externalBuffer);
-  attached_ = true;
-  if (externalBuffer_) {
-    data_.set(runtime, const_cast<uint8_t *>(externalBuffer_->data()));
-    size_ = externalBuffer_->size();
-  }
-}
-
 } // namespace vm
 } // namespace hermes