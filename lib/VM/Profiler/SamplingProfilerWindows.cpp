--- conflicted
+++ resolved
@@ -29,13 +29,10 @@
   }
 
   ~SamplingProfilerWindows() override {
-<<<<<<< HEAD
-    CloseHandle(currentThread_);
-=======
     // TODO(T125910634): re-introduce the requirement for destroying the
     // sampling profiler on the same thread in which it was created.
     Sampler::get()->unregisterRuntime(this);
->>>>>>> 88b56d2a
+    CloseHandle(currentThread_);
   }
 
   /// Thread that this profiler instance represents. This can currently only be
