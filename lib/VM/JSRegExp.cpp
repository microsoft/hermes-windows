/*
 * Copyright (c) Meta Platforms, Inc. and affiliates.
 *
 * This source code is licensed under the MIT license found in the
 * LICENSE file in the root directory of this source tree.
 */

#include "hermes/VM/JSRegExp.h"

#include "hermes/Regex/Executor.h"
#include "hermes/Regex/Regex.h"
#include "hermes/Regex/RegexTraits.h"
#include "hermes/Support/UTF8.h"
#include "hermes/VM/BuildMetadata.h"
#include "hermes/VM/Operations.h"
#include "hermes/VM/RegExpMatch.h"
#include "hermes/VM/Runtime-inline.h"
#include "hermes/VM/StringView.h"

#pragma GCC diagnostic push

#ifdef HERMES_COMPILER_SUPPORTS_WSHORTEN_64_TO_32
#pragma GCC diagnostic ignored "-Wshorten-64-to-32"
#endif
namespace hermes {
namespace vm {

//===----------------------------------------------------------------------===//
// class JSRegExp

const ObjectVTable JSRegExp::vt{
    VTable(
        CellKind::JSRegExpKind,
        cellSize<JSRegExp>(),
        JSRegExp::_finalizeImpl,
        nullptr,
        JSRegExp::_mallocSizeImpl,
        nullptr
#ifdef HERMES_MEMORY_INSTRUMENTATION
        ,
        VTable::HeapSnapshotMetadata {
          HeapSnapshot::NodeType::Regexp, JSRegExp::_snapshotNameImpl,
              JSRegExp::_snapshotAddEdgesImpl, JSRegExp::_snapshotAddNodesImpl,
              nullptr
        }
#endif

        ),
    JSRegExp::_getOwnIndexedRangeImpl,
    JSRegExp::_haveOwnIndexedImpl,
    JSRegExp::_getOwnIndexedPropertyFlagsImpl,
    JSRegExp::_getOwnIndexedImpl,
    JSRegExp::_setOwnIndexedImpl,
    JSRegExp::_deleteOwnIndexedImpl,
    JSRegExp::_checkAllOwnIndexedImpl,
};

void JSRegExpBuildMeta(const GCCell *cell, Metadata::Builder &mb) {
  mb.addJSObjectOverlapSlots(JSObject::numOverlapSlots<JSRegExp>());
  JSObjectBuildMeta(cell, mb);
  const auto *self = static_cast<const JSRegExp *>(cell);
  mb.setVTable(&JSRegExp::vt);
  mb.addField(&self->pattern_);
  mb.addField(&self->groupNameMappings_);
}

PseudoHandle<JSRegExp> JSRegExp::create(
    Runtime &runtime,
    Handle<JSObject> parentHandle) {
  auto *cell = runtime.makeAFixed<JSRegExp, HasFinalizer::Yes>(
      runtime,
      parentHandle,
      runtime.getHiddenClassForPrototype(
          *parentHandle, numOverlapSlots<JSRegExp>()));
  return JSObjectInit::initToPseudoHandle(runtime, cell);
}

Handle<HiddenClass> JSRegExp::createMatchClass(
    Runtime &runtime,
    Handle<HiddenClass> arrayClass) {
  // Adds the property \p name to matchClass which, upon return, will point to
  // the newly created hidden class.
  auto addProperty = [&](Handle<HiddenClass> clazz, Predefined::Str name) {
    auto added = HiddenClass::addProperty(
        clazz,
        runtime,
        Predefined::getSymbolID(name),
        PropertyFlags::defaultNewNamedPropertyFlags());
    assert(
        added != ExecutionStatus::EXCEPTION &&
        "Adding the first properties shouldn't cause overflow");
    return added->first;
  };

  Handle<HiddenClass> addIndex = addProperty(arrayClass, Predefined::index);
  Handle<HiddenClass> addInput = addProperty(addIndex, Predefined::input);
  return addProperty(addInput, Predefined::groups);
}

void JSRegExp::initialize(
    Handle<JSRegExp> selfHandle,
    Runtime &runtime,
    Handle<StringPrimitive> pattern,
    Handle<StringPrimitive> flags,
    llvh::ArrayRef<uint8_t> bytecode) {
  assert(
      pattern && flags &&
      "Null pattern and/or flags passed to JSRegExp::initialize");
  selfHandle->pattern_.set(runtime, *pattern, runtime.getHeap());

  DefinePropertyFlags dpf = DefinePropertyFlags::getDefaultNewPropertyFlags();
  dpf.enumerable = 0;
  dpf.configurable = 0;

  auto res = JSObject::defineOwnProperty(
      selfHandle,
      runtime,
      Predefined::getSymbolID(Predefined::lastIndex),
      dpf,
      HandleRootOwner::getZeroValue());
  (void)res;
  assert(
      res != ExecutionStatus::EXCEPTION && *res &&
      "defineOwnProperty() failed");

  selfHandle->initializeBytecode(bytecode);
}

ExecutionStatus JSRegExp::initialize(
    Handle<JSRegExp> selfHandle,
    Runtime &runtime,
    Handle<JSRegExp> otherHandle,
    Handle<StringPrimitive> flags) {
  llvh::SmallVector<char16_t, 16> flagsText16;
  flags->appendUTF16String(flagsText16);

  auto sflags = regex::SyntaxFlags::fromString(flagsText16);
  if (!sflags) {
    return runtime.raiseSyntaxError("Invalid RegExp: Invalid flags");
  }

  auto pattern = runtime.makeHandle(getPattern(otherHandle.get(), runtime));

  // Fast path to avoid recompiling the RegExp if the flags match
  if (LLVM_LIKELY(
          sflags->toByte() == getSyntaxFlags(otherHandle.get()).toByte())) {
    initialize(
        selfHandle,
        runtime,
        pattern,
        flags,
        {otherHandle->bytecode_, otherHandle->bytecodeSize_});
    return ExecutionStatus::RETURNED;
  }
  return initialize(selfHandle, runtime, pattern, flags);
}

/// ES11 21.2.3.2.2 RegExpInitialize ( obj, pattern, flags )
ExecutionStatus JSRegExp::initialize(
    Handle<JSRegExp> selfHandle,
    Runtime &runtime,
    Handle<StringPrimitive> pattern,
    Handle<StringPrimitive> flags) {
  assert(
      pattern && flags &&
      "Null pattern and/or flags passed to JSRegExp::initialize");
  llvh::SmallVector<char16_t, 6> flagsText16;
  flags->appendUTF16String(flagsText16);

  llvh::SmallVector<char16_t, 16> patternText16;
  pattern->appendUTF16String(patternText16);

  // Build the regex.
  regex::Regex<regex::UTF16RegexTraits> regex(patternText16, flagsText16);

  if (!regex.valid()) {
    return runtime.raiseSyntaxError(
        TwineChar16("Invalid RegExp: ") +
        regex::constants::messageForError(regex.getError()));
  }
  // The regex is valid. Compile and store its bytecode.
  auto bytecode = regex.compile();
  // Also store the name mappings.
  if (LLVM_UNLIKELY(
          initializeGroupNameMappingObj(
              runtime,
              selfHandle,
              regex.getOrderedNamedGroups(),
              regex.getGroupNamesMapping()) == ExecutionStatus::EXCEPTION)) {
    return ExecutionStatus::EXCEPTION;
  }
  initialize(selfHandle, runtime, pattern, flags, bytecode);
  return ExecutionStatus::RETURNED;
}

ExecutionStatus JSRegExp::initializeGroupNameMappingObj(
    Runtime &runtime,
    Handle<JSRegExp> selfHandle,
    std::deque<llvh::SmallVector<char16_t, 5>> &orderedNamedGroups,
    regex::ParsedGroupNamesMapping &parsedMappings) {
  GCScope gcScope(runtime);
  if (parsedMappings.size() == 0)
    return ExecutionStatus::RETURNED;

  auto objRes = JSObject::create(runtime, parsedMappings.size());
  auto obj = runtime.makeHandle(objRes.get());

  MutableHandle<HermesValue> numberHandle{runtime};
  for (const auto &identifier : orderedNamedGroups) {
    GCScopeMarkerRAII marker{gcScope};
    auto symbolRes =
        runtime.getIdentifierTable().getSymbolHandle(runtime, identifier);
    if (LLVM_UNLIKELY(symbolRes == ExecutionStatus::EXCEPTION)) {
      return ExecutionStatus::EXCEPTION;
    }
    auto idx = parsedMappings[identifier];
    numberHandle.set(HermesValue::encodeNumberValue(idx));
    auto res = JSObject::defineNewOwnProperty(
        obj,
        runtime,
        symbolRes->get(),
        PropertyFlags::defaultNewNamedPropertyFlags(),
        numberHandle);
    if (LLVM_UNLIKELY(res == ExecutionStatus::EXCEPTION))
      return ExecutionStatus::EXCEPTION;
  }

  selfHandle->groupNameMappings_.set(runtime, *obj, runtime.getHeap());
  return ExecutionStatus::RETURNED;
}

Handle<JSObject> JSRegExp::getGroupNameMappings(Runtime &runtime) {
  if (auto *ptr = vmcast_or_null<JSObject>(groupNameMappings_.get(runtime)))
    return runtime.makeHandle(ptr);
  return Runtime::makeNullHandle<JSObject>();
}

void JSRegExp::setGroupNameMappings(Runtime &runtime, JSObject *groupObj) {
  groupNameMappings_.set(runtime, groupObj, runtime.getHeap());
}

void JSRegExp::initializeBytecode(llvh::ArrayRef<uint8_t> bytecode) {
  size_t sz = bytecode.size();
  assert(
      sz <= std::numeric_limits<uint32_t>::max() &&
      "Bytecode size cannot exceed 32 bits");
  auto header =
      reinterpret_cast<const regex::RegexBytecodeHeader *>(bytecode.data());
  syntaxFlags_ = regex::SyntaxFlags::fromByte(header->syntaxFlags);
  bytecodeSize_ = sz;
  bytecode_ = (uint8_t *)checkedMalloc(sz);
  memcpy(bytecode_, bytecode.data(), sz);
}

PseudoHandle<StringPrimitive> JSRegExp::getPattern(
    JSRegExp *self,
    PointerBase &base) {
  return createPseudoHandle(self->pattern_.get(base));
}

template <typename CharT, typename Traits>
CallResult<RegExpMatch> performSearch(
    Runtime &runtime,
    llvh::ArrayRef<uint8_t> bytecode,
    const CharT *start,
    uint32_t stringLength,
    uint32_t searchStartOffset,
    regex::constants::MatchFlagType matchFlags) {
  std::vector<regex::CapturedRange> nativeMatchRanges;
  auto matchResult = regex::searchWithBytecode(
      bytecode,
      start,
      searchStartOffset,
      stringLength,
      &nativeMatchRanges,
      matchFlags);
  if (matchResult == regex::MatchRuntimeResult::StackOverflow) {
    return runtime.raiseRangeError("Maximum regex stack depth reached");
  } else if (matchResult == regex::MatchRuntimeResult::NoMatch) {
    return RegExpMatch{}; // not found.
  }
  size_t matchRangeCount = nativeMatchRanges.size();
  assert(matchRangeCount > 0);
  RegExpMatch match;
  match.reserve(matchRangeCount);
  for (size_t i = 0; i < matchRangeCount; i++) {
    const auto &submatch = nativeMatchRanges[i];
    if (!submatch.matched()) {
      assert(i > 0 && "match_result[0] should always match");
      match.push_back(llvh::None);
    } else {
      uint32_t pos = submatch.start;
      uint32_t length = submatch.end - submatch.start;
      match.push_back(RegExpMatchRange{pos, length});
    }
  }
  assert(!match.empty() && "Unexpected empty match");
  return match;
}

CallResult<RegExpMatch> JSRegExp::search(
    Handle<JSRegExp> selfHandle,
    Runtime &runtime,
    Handle<StringPrimitive> strHandle,
    uint32_t searchStartOffset) {
  assert(selfHandle->bytecode_ && "Missing bytecode");
  auto input = StringPrimitive::createStringView(runtime, strHandle);

  // Note we may still have a match if searchStartOffset == str.size(),
  // if the regexp can match an empty string
  if (searchStartOffset > input.length()) {
    return RegExpMatch{}; // no match possible
  }

  auto matchFlags = regex::constants::matchDefault;

  // Respect the sticky flag, which forces us to match only at the given
  // location.
  if (selfHandle->syntaxFlags_.sticky) {
    matchFlags |= regex::constants::matchOnlyAtStart;
  }

  CallResult<RegExpMatch> matchResult = RegExpMatch{};
  if (input.isASCII()) {
    matchFlags |= regex::constants::matchInputAllAscii;
    matchResult = performSearch<char, regex::ASCIIRegexTraits>(
        runtime,
        llvh::makeArrayRef(selfHandle->bytecode_, selfHandle->bytecodeSize_),
        input.castToCharPtr(),
        input.length(),
        searchStartOffset,
        matchFlags);
  } else {
    matchResult = performSearch<char16_t, regex::UTF16RegexTraits>(
        runtime,
        llvh::makeArrayRef(selfHandle->bytecode_, selfHandle->bytecodeSize_),
        input.castToChar16Ptr(),
        input.length(),
        searchStartOffset,
        matchFlags);
  }

  // Only update on successful match.
  if (LLVM_UNLIKELY(matchResult == ExecutionStatus::EXCEPTION)) {
    return ExecutionStatus::EXCEPTION;
  } else if (!matchResult->empty()) {
    runtime.regExpLastInput = strHandle.getHermesValue();
    runtime.regExpLastRegExp = selfHandle.getHermesValue();
    runtime.regExpLastMatch = *matchResult;
  }
  return matchResult;
}

JSRegExp::~JSRegExp() {
  free(bytecode_);
}

void JSRegExp::_finalizeImpl(GCCell *cell, GC &gc) {
  JSRegExp *self = vmcast<JSRegExp>(cell);
  if (self->bytecode_) {
    gc.getIDTracker().untrackNative(self->bytecode_);
  }
  self->~JSRegExp();
}

size_t JSRegExp::_mallocSizeImpl(GCCell *cell) {
  auto *self = vmcast<JSRegExp>(cell);
  return self->bytecodeSize_;
}

<<<<<<< HEAD
=======
#ifdef HERMES_MEMORY_INSTRUMENTATION
>>>>>>> b21aafbc
std::string JSRegExp::_snapshotNameImpl(GCCell *cell, GC &gc) {
  auto *const self = vmcast<JSRegExp>(cell);
  return converter(getPattern(self, gc.getPointerBase()).get());
}

void JSRegExp::_snapshotAddEdgesImpl(GCCell *cell, GC &gc, HeapSnapshot &snap) {
  auto *const self = vmcast<JSRegExp>(cell);
  // Call the super type to add any other custom edges.
  JSObject::_snapshotAddEdgesImpl(self, gc, snap);
  if (self->bytecode_) {
    snap.addNamedEdge(
        HeapSnapshot::EdgeType::Internal,
        "bytecode",
        gc.getNativeID(self->bytecode_));
  }
}

void JSRegExp::_snapshotAddNodesImpl(GCCell *cell, GC &gc, HeapSnapshot &snap) {
  auto *const self = vmcast<JSRegExp>(cell);
  if (self->bytecode_) {
    // Add a native node for regex bytecode, to account for native size
    // directly owned by the regex.
    snap.beginNode();
    snap.endNode(
        HeapSnapshot::NodeType::Native,
        "RegExpBytecode",
        gc.getNativeID(self->bytecode_),
        self->bytecodeSize_,
        0);
  }
}
#endif

/// \return an escaped string equivalent to \p pattern.
/// This is used to construct the 'source' property of RegExp. This requires
/// us to return a string from which the regexp may be reconstructed as if
/// from a /foo/ style literal. Note this is different from the RegExp
/// constructor that takes a string, e.g. new RegExp("/") returns a regexp
/// that matches /, but
/// /// does not (it's a comment!). So we may have to perform surgery on the
/// pattern.
CallResult<HermesValue> JSRegExp::escapePattern(
    Handle<StringPrimitive> pattern,
    Runtime &runtime) {
  SmallU16String<32> result;
  result.reserve(pattern->getStringLength());
  auto patternView = StringPrimitive::createStringView(runtime, pattern);
  bool isBackslashed = false;
  for (char16_t c : patternView) {
    switch (c) {
      case u'/':
        // Avoid premature end of regex.
        // TODO nice to have: don't do this if we are in square brackets.
        // /[/]/ is valid and the middle / does not need to be escaped.
        // However /[\/]/ is also valid and means the same thing
        // (CharacterEscape production from regexp grammar). Still it would be
        // nice to not unnecessarily mangle the user's supplied pattern.
        result.append(isBackslashed ? "/" : "\\/");
        break;

        // Escape line terminators. See ES5.1 7.3.
      case u'\n':
        result.append(isBackslashed ? "n" : "\\n");
        break;

      case u'\r':
        result.append(isBackslashed ? "r" : "\\r");
        break;

      case 0x2028:
        result.append(isBackslashed ? "u2028" : "\\u2028");
        break;

      case 0x2029:
        result.append(isBackslashed ? "u2029" : "\\u2029");
        break;

      default:
        result.append(c);
        break;
    }
    isBackslashed = (c == u'\\') && !isBackslashed;
  }
  // "If P is the empty String, this specification can be met by letting S be
  // '(?:)'."
  if (result.empty()) {
    result = u"(?:)";
  }

  // Avoid unnecessary allocation in the likely event the source and pattern
  // match.
  if (patternView.equals(result.arrayRef())) {
    return pattern.getHermesValue();
  }
  return StringPrimitive::create(runtime, result);
}

} // namespace vm
} // namespace hermes<|MERGE_RESOLUTION|>--- conflicted
+++ resolved
@@ -368,10 +368,7 @@
   return self->bytecodeSize_;
 }
 
-<<<<<<< HEAD
-=======
 #ifdef HERMES_MEMORY_INSTRUMENTATION
->>>>>>> b21aafbc
 std::string JSRegExp::_snapshotNameImpl(GCCell *cell, GC &gc) {
   auto *const self = vmcast<JSRegExp>(cell);
   return converter(getPattern(self, gc.getPointerBase()).get());
