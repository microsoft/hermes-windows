/*
 * Copyright (c) Facebook, Inc. and its affiliates.
 *
 * This source code is licensed under the MIT license found in the
 * LICENSE file in the root directory of this source tree.
 */

#define DEBUG_TYPE "vm"
#include "hermes/VM/Runtime.h"

#include "hermes/AST/SemValidate.h"
#include "hermes/BCGen/HBC/BytecodeDataProvider.h"
#include "hermes/BCGen/HBC/BytecodeProviderFromSrc.h"
#include "hermes/BCGen/HBC/SimpleBytecodeBuilder.h"
#include "hermes/FrontEndDefs/Builtins.h"
#include "hermes/InternalBytecode/InternalBytecode.h"
#include "hermes/Platform/Logging.h"
#include "hermes/Support/OSCompat.h"
#include "hermes/Support/PerfSection.h"
#include "hermes/VM/AlignedStorage.h"
#include "hermes/VM/BuildMetadata.h"
#include "hermes/VM/Callable.h"
#include "hermes/VM/CodeBlock.h"
#include "hermes/VM/Domain.h"
#include "hermes/VM/FillerCell.h"
#include "hermes/VM/IdentifierTable.h"
#include "hermes/VM/JSArray.h"
#include "hermes/VM/JSError.h"
#include "hermes/VM/JSLib.h"
#include "hermes/VM/JSLib/RuntimeCommonStorage.h"
#include "hermes/VM/MockedEnvironment.h"
#include "hermes/VM/Operations.h"
#include "hermes/VM/PointerBase.h"
#include "hermes/VM/PredefinedStringIDs.h"
#include "hermes/VM/Profiler/CodeCoverageProfiler.h"
#include "hermes/VM/Profiler/SamplingProfiler.h"
#include "hermes/VM/RuntimeModule-inline.h"
#include "hermes/VM/StackFrame-inline.h"
#include "hermes/VM/StackTracesTree.h"
#include "hermes/VM/StringView.h"

#ifndef HERMESVM_LEAN
#include "hermes/Support/MemoryBuffer.h"
#endif

#include "llvh/ADT/Hashing.h"
#include "llvh/Support/Debug.h"
#include "llvh/Support/raw_ostream.h"

#ifdef HERMESVM_PROFILER_BB
#include "hermes/VM/IterationKind.h"
#include "hermes/VM/JSArray.h"
#include "hermes/VM/Profiler/InlineCacheProfiler.h"
#include "llvh/ADT/DenseMap.h"
#endif

namespace hermes {
namespace vm {

namespace {

/// The maximum number of registers that can be requested in a RuntimeConfig.
static constexpr uint32_t kMaxSupportedNumRegisters =
    UINT32_MAX / sizeof(PinnedHermesValue);

// Only track I/O for buffers > 64 kB (which excludes things like
// Runtime::generateSpecialRuntimeBytecode).
static constexpr size_t MIN_IO_TRACKING_SIZE = 64 * 1024;

static const Predefined::Str fixedPropCacheNames[(size_t)PropCacheID::_COUNT] =
    {
#define V(id, predef) predef,
        PROP_CACHE_IDS(V)
#undef V
};

} // namespace

/* static */
std::shared_ptr<Runtime> Runtime::create(const RuntimeConfig &runtimeConfig) {
  return std::shared_ptr<Runtime>{
      new Runtime(StorageProvider::mmapProvider(), runtimeConfig)};
}

CallResult<PseudoHandle<>> Runtime::getNamed(
    Handle<JSObject> obj,
    PropCacheID id) {
  auto clazzGCPtr = obj->getClassGCPtr();
  auto *cacheEntry = &fixedPropCache_[static_cast<int>(id)];
  if (LLVM_LIKELY(cacheEntry->clazz == clazzGCPtr.getStorageType())) {
    // The slot is cached, so it is safe to use the Internal function.
    return createPseudoHandle(
        JSObject::getNamedSlotValueUnsafe<PropStorage::Inline::Yes>(
            *obj, this, cacheEntry->slot)
            .unboxToHV(this));
  }
  auto sym = Predefined::getSymbolID(fixedPropCacheNames[static_cast<int>(id)]);
  NamedPropertyDescriptor desc;
  // Check writable and internalSetter flags since the cache slot is shared for
  // get/put.
  if (LLVM_LIKELY(
          JSObject::tryGetOwnNamedDescriptorFast(*obj, this, sym, desc)) &&
      !desc.flags.accessor && desc.flags.writable &&
      !desc.flags.internalSetter) {
    auto *clazz = clazzGCPtr.getNonNull(this);
    if (LLVM_LIKELY(!clazz->isDictionary())) {
      // Cache the class, id and property slot.
      cacheEntry->clazz = clazzGCPtr.getStorageType();
      cacheEntry->slot = desc.slot;
    }
    return JSObject::getNamedSlotValue(createPseudoHandle(*obj), this, desc);
  }
  return JSObject::getNamed_RJS(obj, this, sym);
}

ExecutionStatus Runtime::putNamedThrowOnError(
    Handle<JSObject> obj,
    PropCacheID id,
    HermesValue hv) {
  auto clazzGCPtr = obj->getClassGCPtr();
  auto *cacheEntry = &fixedPropCache_[static_cast<int>(id)];
  if (LLVM_LIKELY(cacheEntry->clazz == clazzGCPtr.getStorageType())) {
    auto shv = SmallHermesValue::encodeHermesValue(hv, this);
    JSObject::setNamedSlotValueUnsafe<PropStorage::Inline::Yes>(
        *obj, this, cacheEntry->slot, shv);
    return ExecutionStatus::RETURNED;
  }
  auto sym = Predefined::getSymbolID(fixedPropCacheNames[static_cast<int>(id)]);
  NamedPropertyDescriptor desc;
  if (LLVM_LIKELY(
          JSObject::tryGetOwnNamedDescriptorFast(*obj, this, sym, desc)) &&
      !desc.flags.accessor && desc.flags.writable &&
      !desc.flags.internalSetter) {
    auto *clazz = clazzGCPtr.getNonNull(this);
    if (LLVM_LIKELY(!clazz->isDictionary())) {
      // Cache the class and property slot.
      cacheEntry->clazz = clazzGCPtr.getStorageType();
      cacheEntry->slot = desc.slot;
    }
    auto shv = SmallHermesValue::encodeHermesValue(hv, this);
    JSObject::setNamedSlotValueUnsafe(*obj, this, desc.slot, shv);
    return ExecutionStatus::RETURNED;
  }
  return JSObject::putNamed_RJS(
             obj, this, sym, makeHandle(hv), PropOpFlags().plusThrowOnError())
      .getStatus();
}

Runtime::Runtime(
    std::shared_ptr<StorageProvider> provider,
    const RuntimeConfig &runtimeConfig)
    // The initial heap size can't be larger than the max.
    : enableEval(runtimeConfig.getEnableEval()),
      verifyEvalIR(runtimeConfig.getVerifyEvalIR()),
      optimizedEval(runtimeConfig.getOptimizedEval()),
      asyncBreakCheckInEval(runtimeConfig.getAsyncBreakCheckInEval()),
      heapStorage_(
          getMetadataTable(),
          this,
          this,
          runtimeConfig.getGCConfig(),
          runtimeConfig.getCrashMgr(),
          std::move(provider),
          runtimeConfig.getVMExperimentFlags()),
      hasES6Promise_(runtimeConfig.getES6Promise()),
      hasES6Proxy_(runtimeConfig.getES6Proxy()),
      hasIntl_(runtimeConfig.getIntl()),
      shouldRandomizeMemoryLayout_(runtimeConfig.getRandomizeMemoryLayout()),
      bytecodeWarmupPercent_(runtimeConfig.getBytecodeWarmupPercent()),
      trackIO_(runtimeConfig.getTrackIO()),
      vmExperimentFlags_(runtimeConfig.getVMExperimentFlags()),
      runtimeStats_(runtimeConfig.getEnableSampledStats()),
      commonStorage_(
          createRuntimeCommonStorage(runtimeConfig.getTraceEnabled())),
      stackPointer_(),
      crashMgr_(runtimeConfig.getCrashMgr()),
      crashCallbackKey_(
          crashMgr_->registerCallback([this](int fd) { crashCallback(fd); })),
      codeCoverageProfiler_(std::make_unique<CodeCoverageProfiler>(this)),
<<<<<<< HEAD
      gcEventCallback_(runtimeConfig.getGCConfig().getCallback()),
      allowFunctionToStringWithRuntimeSource_(
          runtimeConfig.getAllowFunctionToStringWithRuntimeSource()) {
=======
      gcEventCallback_(runtimeConfig.getGCConfig().getCallback()) {
>>>>>>> 0bac657c
  assert(
      (void *)this == (void *)(HandleRootOwner *)this &&
      "cast to HandleRootOwner should be no-op");
#ifdef HERMES_FACEBOOK_BUILD
  const bool isSnapshot = std::strstr(__FILE__, "hermes-snapshot");
  crashMgr_->setCustomData("HermesIsSnapshot", isSnapshot ? "true" : "false");
#endif
  auto maxNumRegisters = runtimeConfig.getMaxNumRegisters();
  if (LLVM_UNLIKELY(maxNumRegisters > kMaxSupportedNumRegisters)) {
    hermes_fatal("RuntimeConfig maxNumRegisters too big");
  }
  registerStack_ = runtimeConfig.getRegisterStack();
  if (!registerStack_) {
    // registerStack_ should not be allocated with new, because then
    // default constructors would run for the whole stack space.
    // Round up to page size as required by vm_allocate.
    const auto numBytesForRegisters = llvh::alignTo(
        sizeof(PinnedHermesValue) * maxNumRegisters, oscompat::page_size());
    auto result = oscompat::vm_allocate(numBytesForRegisters);
    if (!result) {
      hermes_fatal("Failed to allocate register stack", result.getError());
    }
    registerStack_ = static_cast<PinnedHermesValue *>(result.get());
    registerStackBytesToUnmap_ = numBytesForRegisters;
    crashMgr_->registerMemory(registerStack_, numBytesForRegisters);
  } else {
    registerStackBytesToUnmap_ = 0;
  }

  registerStackEnd_ = registerStack_ + maxNumRegisters;
  if (shouldRandomizeMemoryLayout_) {
    const unsigned bytesOff = std::random_device()() % oscompat::page_size();
    registerStackEnd_ -= bytesOff / sizeof(PinnedHermesValue);
    assert(registerStackEnd_ >= registerStack_ && "register stack too small");
  }
  stackPointer_ = registerStackEnd_;

  // Setup the "root" stack frame.
  setCurrentFrameToTopOfStack();
  // Allocate the "reserved" registers in the root frame.
  allocStack(
      StackFrameLayout::CalleeExtraRegistersAtStart,
      HermesValue::encodeUndefinedValue());

#ifdef HERMESVM_SERIALIZE
  if (runtimeConfig.getDeserializeFile()) {
    assert(
        runtimeConfig.getExternalPointersVectorCallBack() &&
        "missing function pointer to map external pointers.");
    // If there is a serialized heap file available, use that to initialize
    // Runtime instead of re-creating the Runtime.
    Deserializer d(
        runtimeConfig.getDeserializeFile(),
        this,
        runtimeConfig.getExternalPointersVectorCallBack());
    deserializeImpl(d, runtimeConfig.getGCConfig().getAllocInYoung());

    LLVM_DEBUG(llvh::dbgs() << "Runtime initialized\n");

    if (runtimeConfig.getEnableSampleProfiling())
      samplingProfiler = std::make_unique<SamplingProfiler>(this);

    return;
  }
#endif // HERMESVM_SERIALIZE

  // Initialize Predefined Strings.
  // This function does not do any allocations.
  initPredefinedStrings();
  // Initialize special code blocks pointing to their own runtime module.
  // specialCodeBlockRuntimeModule_ will be owned by runtimeModuleList_.
  RuntimeModuleFlags flags;
  flags.hidesEpilogue = true;
  specialCodeBlockDomain_ = Domain::create(this).getHermesValue();
  specialCodeBlockRuntimeModule_ = RuntimeModule::createUninitialized(
      this, Handle<Domain>::vmcast(&specialCodeBlockDomain_), flags);
  assert(
      &runtimeModuleList_.back() == specialCodeBlockRuntimeModule_ &&
      "specialCodeBlockRuntimeModule_ not added to runtimeModuleList_");

  // At this point, allocations can begin, as all the roots are markable.

  // Initialize the pre-allocated character strings.
  initCharacterStrings();

  GCScope scope(this);

  // Explicitly initialize the specialCodeBlockRuntimeModule_ without CJS
  // modules.
  specialCodeBlockRuntimeModule_->initializeWithoutCJSModulesMayAllocate(
      hbc::BCProviderFromBuffer::createBCProviderFromBuffer(
          generateSpecialRuntimeBytecode())
          .first);
  emptyCodeBlock_ = specialCodeBlockRuntimeModule_->getCodeBlockMayAllocate(0);
  returnThisCodeBlock_ =
      specialCodeBlockRuntimeModule_->getCodeBlockMayAllocate(1);

  // Initialize the root hidden class and its variants.
  {
    MutableHandle<HiddenClass> clazz(
        this,
        vmcast<HiddenClass>(
            ignoreAllocationFailure(HiddenClass::createRoot(this))));
    rootClazzes_[0] = clazz.getHermesValue();
    for (unsigned i = 1; i <= InternalProperty::NumInternalProperties; ++i) {
      auto addResult = HiddenClass::reserveSlot(clazz, this);
      assert(
          addResult != ExecutionStatus::EXCEPTION &&
          "Could not possibly grow larger than the limit");
      clazz = *addResult->first;
      rootClazzes_[i] = clazz.getHermesValue();
    }
  }

  global_ =
      JSObject::create(this, Handle<JSObject>(this, nullptr)).getHermesValue();

  JSLibFlags jsLibFlags{};
  jsLibFlags.enableHermesInternal = runtimeConfig.getEnableHermesInternal();
  jsLibFlags.enableHermesInternalTestMethods =
      runtimeConfig.getEnableHermesInternalTestMethods();
  initGlobalObject(this, jsLibFlags);

  // Once the global object has been initialized, populate native builtins to
  // the builtins table.
  initNativeBuiltins();

  stringCycleCheckVisited_ =
      ignoreAllocationFailure(ArrayStorage::create(this, 8));

  // Set the prototype of the global object to the standard object prototype,
  // which has now been defined.
  ignoreAllocationFailure(JSObject::setParent(
      vmcast<JSObject>(global_),
      this,
      vmcast<JSObject>(objectPrototype),
      PropOpFlags().plusThrowOnError()));

  symbolRegistry_.init(this);

#ifdef HERMESVM_SERIALIZE
  if (runtimeConfig.getSerializeAfterInitFile()) {
    assert(
        runtimeConfig.getExternalPointersVectorCallBack() &&
        "missing function pointer to map external pointers.");
    Serializer s(
        *runtimeConfig.getSerializeAfterInitFile(),
        this,
        runtimeConfig.getExternalPointersVectorCallBack());
    serialize(s);
  }
#endif // HERMESVM_SERIALIZE

  // BB Profiler need to be ready before running internal bytecode.
#ifdef HERMESVM_PROFILER_BB
  inlineCacheProfiler_.setHiddenClassArray(
      ignoreAllocationFailure(JSArray::create(this, 4, 4)).get());
#endif

  codeCoverageProfiler_->disable();
  // Execute our internal bytecode.
  auto jsBuiltinsObj = runInternalBytecode();
  codeCoverageProfiler_->restore();

  // Populate JS builtins returned from internal bytecode to the builtins table.
  initJSBuiltins(builtins_, jsBuiltinsObj);

  if (runtimeConfig.getEnableSampleProfiling())
    samplingProfiler = std::make_unique<SamplingProfiler>(this);

  LLVM_DEBUG(llvh::dbgs() << "Runtime initialized\n");
}

Runtime::~Runtime() {
  samplingProfiler.reset();
  getHeap().finalizeAll();
  // Now that all objects are finalized, there shouldn't be any native memory
  // keys left in the ID tracker for memory profiling. Assert that the only IDs
  // left are JS heap pointers.
  assert(
      !getHeap().getIDTracker().hasNativeIDs() &&
      "A pointer is left in the ID tracker that is from non-JS memory. "
      "Was untrackNative called?");
  crashMgr_->unregisterCallback(crashCallbackKey_);
  if (registerStackBytesToUnmap_ > 0) {
    crashMgr_->unregisterMemory(registerStack_);
    oscompat::vm_free(registerStack_, registerStackBytesToUnmap_);
  }
  // Remove inter-module dependencies so we can delete them in any order.
  for (auto &module : runtimeModuleList_) {
    module.prepareForRuntimeShutdown();
  }

  while (!runtimeModuleList_.empty()) {
    // Calling delete will automatically remove it from the list.
    delete &runtimeModuleList_.back();
  }

  for (auto callback : destructionCallbacks_) {
    callback(this);
  }
}

/// A helper class used to measure the duration of GC marking different roots.
/// It accumulates the times in \c Runtime::markRootsPhaseTimes[] and \c
/// Runtime::totalMarkRootsTime.
class Runtime::MarkRootsPhaseTimer {
 public:
  MarkRootsPhaseTimer(Runtime *rt, RootAcceptor::Section section)
      : rt_(rt), section_(section), start_(std::chrono::steady_clock::now()) {
    if (static_cast<unsigned>(section) == 0) {
      // The first phase; record the start as the start of markRoots.
      rt_->startOfMarkRoots_ = start_;
    }
  }
  ~MarkRootsPhaseTimer() {
    auto tp = std::chrono::steady_clock::now();
    std::chrono::duration<double> elapsed = (tp - start_);
    start_ = tp;
    unsigned index = static_cast<unsigned>(section_);
    rt_->markRootsPhaseTimes_[index] += elapsed.count();
    if (index + 1 ==
        static_cast<unsigned>(RootAcceptor::Section::NumSections)) {
      std::chrono::duration<double> totalElapsed =
          (tp - rt_->startOfMarkRoots_);
      rt_->totalMarkRootsTime_ += totalElapsed.count();
    }
  }

 private:
  Runtime *rt_;
  RootAcceptor::Section section_;
  std::chrono::time_point<std::chrono::steady_clock> start_;
};

void Runtime::markRoots(
    RootAndSlotAcceptorWithNames &acceptor,
    bool markLongLived) {
  // The body of markRoots should be sequence of blocks, each of which starts
  // with the declaration of an appropriate RootSection instance.
  {
    MarkRootsPhaseTimer timer(this, RootAcceptor::Section::Registers);
    acceptor.beginRootSection(RootAcceptor::Section::Registers);
    for (auto *p = stackPointer_, *e = registerStackEnd_; p != e; ++p)
      acceptor.accept(*p);
    acceptor.endRootSection();
  }

  {
    MarkRootsPhaseTimer timer(this, RootAcceptor::Section::RuntimeInstanceVars);
    acceptor.beginRootSection(RootAcceptor::Section::RuntimeInstanceVars);
    for (auto &clazz : rootClazzes_)
      acceptor.accept(clazz, "rootClass");
#define RUNTIME_HV_FIELD_INSTANCE(name) acceptor.accept((name), #name);
#include "hermes/VM/RuntimeHermesValueFields.def"
#undef RUNTIME_HV_FIELD_INSTANCE
    acceptor.endRootSection();
  }

  {
    MarkRootsPhaseTimer timer(this, RootAcceptor::Section::RuntimeModules);
    acceptor.beginRootSection(RootAcceptor::Section::RuntimeModules);
#define RUNTIME_HV_FIELD_RUNTIMEMODULE(name) acceptor.accept(name);
#include "hermes/VM/RuntimeHermesValueFields.def"
#undef RUNTIME_HV_FIELD_RUNTIMEMODULE
    for (auto &rm : runtimeModuleList_)
      rm.markRoots(acceptor, markLongLived);
    acceptor.endRootSection();
  }

  {
    MarkRootsPhaseTimer timer(this, RootAcceptor::Section::CharStrings);
    acceptor.beginRootSection(RootAcceptor::Section::CharStrings);
    if (markLongLived) {
      for (auto &hv : charStrings_)
        acceptor.accept(hv);
    }
    acceptor.endRootSection();
  }

  {
    MarkRootsPhaseTimer timer(this, RootAcceptor::Section::Builtins);
    acceptor.beginRootSection(RootAcceptor::Section::Builtins);
    for (Callable *&f : builtins_)
      acceptor.acceptPtr(f);
    acceptor.endRootSection();
  }

  {
    MarkRootsPhaseTimer timer(this, RootAcceptor::Section::Jobs);
    acceptor.beginRootSection(RootAcceptor::Section::Jobs);
    for (Callable *&f : jobQueue_)
      acceptor.acceptPtr(f);
    acceptor.endRootSection();
  }

#ifdef MARK
#error "Shouldn't have defined mark already"
#endif
#define MARK(field) acceptor.accept((field), #field)
  {
    MarkRootsPhaseTimer timer(this, RootAcceptor::Section::Prototypes);
    acceptor.beginRootSection(RootAcceptor::Section::Prototypes);
    // Prototypes.
#define RUNTIME_HV_FIELD_PROTOTYPE(name) MARK(name);
#include "hermes/VM/RuntimeHermesValueFields.def"
#undef RUNTIME_HV_FIELD_PROTOTYPE
    acceptor.acceptPtr(objectPrototypeRawPtr, "objectPrototype");
    acceptor.acceptPtr(functionPrototypeRawPtr, "functionPrototype");
#undef MARK
    acceptor.endRootSection();
  }

  {
    MarkRootsPhaseTimer timer(this, RootAcceptor::Section::IdentifierTable);
    if (markLongLived) {
      // Need to add nodes before the root section, and edges during the root
      // section.
      acceptor.provideSnapshot([this](HeapSnapshot &snap) {
        identifierTable_.snapshotAddNodes(snap);
      });
      acceptor.beginRootSection(RootAcceptor::Section::IdentifierTable);
      identifierTable_.markIdentifiers(acceptor, &getHeap());
      acceptor.provideSnapshot([this](HeapSnapshot &snap) {
        identifierTable_.snapshotAddEdges(snap);
      });
      acceptor.endRootSection();
    }
  }

  {
    MarkRootsPhaseTimer timer(this, RootAcceptor::Section::GCScopes);
    acceptor.beginRootSection(RootAcceptor::Section::GCScopes);
    markGCScopes(acceptor);
    acceptor.endRootSection();
  }

  {
    MarkRootsPhaseTimer timer(this, RootAcceptor::Section::SymbolRegistry);
    acceptor.beginRootSection(RootAcceptor::Section::SymbolRegistry);
    symbolRegistry_.markRoots(acceptor);
    acceptor.endRootSection();
  }

  // Mark the alternative roots during the normal mark roots call.
  markRootsForCompleteMarking(acceptor);

  {
    MarkRootsPhaseTimer timer(
        this, RootAcceptor::Section::CodeCoverageProfiler);
    acceptor.beginRootSection(RootAcceptor::Section::CodeCoverageProfiler);
    if (codeCoverageProfiler_) {
      codeCoverageProfiler_->markRoots(acceptor);
    }
#ifdef HERMESVM_PROFILER_BB
    auto *&hiddenClassArray = inlineCacheProfiler_.getHiddenClassArray();
    if (hiddenClassArray) {
      acceptor.acceptPtr(hiddenClassArray);
    }
#endif
    acceptor.endRootSection();
  }

  {
    MarkRootsPhaseTimer timer(this, RootAcceptor::Section::Custom);
    // Define nodes before the root section starts.
    for (auto &fn : customSnapshotNodeFuncs_) {
      acceptor.provideSnapshot(fn);
    }
    acceptor.beginRootSection(RootAcceptor::Section::Custom);
    for (auto &fn : customMarkRootFuncs_)
      fn(&getHeap(), acceptor);
    // Define edges while inside the root section.
    for (auto &fn : customSnapshotEdgeFuncs_) {
      acceptor.provideSnapshot(fn);
    }
    acceptor.endRootSection();
  }
}

void Runtime::markWeakRoots(WeakRootAcceptor &acceptor) {
  MarkRootsPhaseTimer timer(this, RootAcceptor::Section::WeakRefs);
  acceptor.beginRootSection(RootAcceptor::Section::WeakRefs);
  for (auto &entry : fixedPropCache_) {
    acceptor.acceptWeak(entry.clazz);
  }
  for (auto &rm : runtimeModuleList_)
    rm.markWeakRoots(acceptor);
  for (auto &fn : customMarkWeakRootFuncs_)
    fn(&getHeap(), acceptor);
  acceptor.endRootSection();
}

void Runtime::markRootsForCompleteMarking(
    RootAndSlotAcceptorWithNames &acceptor) {
  MarkRootsPhaseTimer timer(this, RootAcceptor::Section::SamplingProfiler);
  acceptor.beginRootSection(RootAcceptor::Section::SamplingProfiler);
  if (samplingProfiler) {
    samplingProfiler->markRoots(acceptor);
  }
  acceptor.endRootSection();
}

void Runtime::visitIdentifiers(
    const std::function<void(SymbolID, const StringPrimitive *)> &acceptor) {
  identifierTable_.visitIdentifiers(acceptor);
}

std::string Runtime::convertSymbolToUTF8(SymbolID id) {
  return identifierTable_.convertSymbolToUTF8(id);
}

void Runtime::printRuntimeGCStats(JSONEmitter &json) const {
  const unsigned kNumPhases =
      static_cast<unsigned>(RootAcceptor::Section::NumSections);
#define ROOT_SECTION(phase) "MarkRoots_" #phase,
  static const char *markRootsPhaseNames[kNumPhases] = {
#include "hermes/VM/RootSections.def"
  };
#undef ROOT_SECTION
  json.emitKey("runtime");
  json.openDict();
  json.emitKeyValue("totalMarkRootsTime", formatSecs(totalMarkRootsTime_).secs);
  for (unsigned phaseNum = 0; phaseNum < kNumPhases; phaseNum++) {
    json.emitKeyValue(
        std::string(markRootsPhaseNames[phaseNum]) + "Time",
        formatSecs(markRootsPhaseTimes_[phaseNum]).secs);
  }
  json.closeDict();
}

void Runtime::printHeapStats(llvh::raw_ostream &os) {
  // Printing the timings is unstable.
  if (shouldStabilizeInstructionCount())
    return;
  getHeap().printAllCollectedStats(os);
#ifndef NDEBUG
  printArrayCensus(llvh::outs());
#endif
  if (trackIO_) {
    getIOTrackingInfoJSON(os);
  }
}

void Runtime::getIOTrackingInfoJSON(llvh::raw_ostream &os) {
  JSONEmitter json(os);
  json.openArray();
  for (auto &module : getRuntimeModules()) {
    auto tracker = module.getBytecode()->getPageAccessTracker();
    if (tracker) {
      json.openDict();
      json.emitKeyValue("url", module.getSourceURL());
      json.emitKey("tracking_info");
      tracker->getJSONStats(json);
      json.closeDict();
    }
  }
  json.closeArray();
}

void Runtime::removeRuntimeModule(RuntimeModule *rm) {
#ifdef HERMES_ENABLE_DEBUGGER
  debugger_.willUnloadModule(rm);
#endif
  runtimeModuleList_.remove(*rm);
}

#ifndef NDEBUG
void Runtime::printArrayCensus(llvh::raw_ostream &os) {
  // Do array capacity histogram.
  // Map from array size to number of arrays that are that size.
  // Arrays includes ArrayStorage and SegmentedArray.
  std::map<std::pair<size_t, size_t>, std::pair<size_t, size_t>>
      arraySizeToCountAndWastedSlots;
  auto printTable = [&os](const std::map<
                          std::pair<size_t, size_t>,
                          std::pair<size_t, size_t>>
                              &arraySizeToCountAndWastedSlots) {
    os << llvh::format(
        "%8s %8s %8s %10s %15s %15s %15s %20s %25s\n",
        (const char *)"Capacity",
        (const char *)"Sizeof",
        (const char *)"Count",
        (const char *)"Count %",
        (const char *)"Cum Count %",
        (const char *)"Bytes %",
        (const char *)"Cum Bytes %",
        (const char *)"Wasted Slots %",
        (const char *)"Cum Wasted Slots %");
    size_t totalBytes = 0;
    size_t totalCount = 0;
    size_t totalWastedSlots = 0;
    for (const auto &p : arraySizeToCountAndWastedSlots) {
      totalBytes += p.first.second * p.second.first;
      totalCount += p.second.first;
      totalWastedSlots += p.second.second;
    }
    size_t cumulativeBytes = 0;
    size_t cumulativeCount = 0;
    size_t cumulativeWastedSlots = 0;
    for (const auto &p : arraySizeToCountAndWastedSlots) {
      cumulativeBytes += p.first.second * p.second.first;
      cumulativeCount += p.second.first;
      cumulativeWastedSlots += p.second.second;
      os << llvh::format(
          "%8d %8d %8d %9.2f%% %14.2f%% %14.2f%% %14.2f%% %19.2f%% %24.2f%%\n",
          p.first.first,
          p.first.second,
          p.second.first,
          p.second.first * 100.0 / totalCount,
          cumulativeCount * 100.0 / totalCount,
          p.first.second * p.second.first * 100.0 / totalBytes,
          cumulativeBytes * 100.0 / totalBytes,
          totalWastedSlots ? p.second.second * 100.0 / totalWastedSlots : 100.0,
          totalWastedSlots ? cumulativeWastedSlots * 100.0 / totalWastedSlots
                           : 100.0);
    }
    os << "\n";
  };

  os << "Array Census for ArrayStorage:\n";
  getHeap().forAllObjs([&arraySizeToCountAndWastedSlots](GCCell *cell) {
    if (cell->getKind() == CellKind::ArrayStorageKind) {
      ArrayStorage *arr = vmcast<ArrayStorage>(cell);
      const auto key = std::make_pair(arr->capacity(), arr->getAllocatedSize());
      arraySizeToCountAndWastedSlots[key].first++;
      arraySizeToCountAndWastedSlots[key].second +=
          arr->capacity() - arr->size();
    }
  });
  if (arraySizeToCountAndWastedSlots.empty()) {
    os << "\tNo ArrayStorages\n\n";
  } else {
    printTable(arraySizeToCountAndWastedSlots);
  }

  os << "Array Census for SegmentedArray:\n";
  arraySizeToCountAndWastedSlots.clear();
  getHeap().forAllObjs([&arraySizeToCountAndWastedSlots](GCCell *cell) {
    if (cell->getKind() == CellKind::SegmentedArrayKind) {
      SegmentedArray *arr = vmcast<SegmentedArray>(cell);
      const auto key =
          std::make_pair(arr->totalCapacityOfSpine(), arr->getAllocatedSize());
      arraySizeToCountAndWastedSlots[key].first++;
      arraySizeToCountAndWastedSlots[key].second +=
          arr->totalCapacityOfSpine() - arr->size();
    }
  });
  if (arraySizeToCountAndWastedSlots.empty()) {
    os << "\tNo SegmentedArrays\n\n";
  } else {
    printTable(arraySizeToCountAndWastedSlots);
  }

  os << "Array Census for Segment:\n";
  arraySizeToCountAndWastedSlots.clear();
  getHeap().forAllObjs([&arraySizeToCountAndWastedSlots](GCCell *cell) {
    if (cell->getKind() == CellKind::SegmentKind) {
      SegmentedArray::Segment *seg = vmcast<SegmentedArray::Segment>(cell);
      const auto key = std::make_pair(seg->length(), seg->getAllocatedSize());
      arraySizeToCountAndWastedSlots[key].first++;
      arraySizeToCountAndWastedSlots[key].second +=
          SegmentedArray::Segment::kMaxLength - seg->length();
    }
  });
  if (arraySizeToCountAndWastedSlots.empty()) {
    os << "\tNo Segments\n\n";
  } else {
    printTable(arraySizeToCountAndWastedSlots);
  }

  os << "Array Census for JSArray:\n";
  arraySizeToCountAndWastedSlots.clear();
  getHeap().forAllObjs([&arraySizeToCountAndWastedSlots, this](GCCell *cell) {
    if (cell->getKind() == CellKind::ArrayKind) {
      JSArray *arr = vmcast<JSArray>(cell);
      JSArray::StorageType *storage = arr->getIndexedStorage(this);
      const auto capacity = storage ? storage->totalCapacityOfSpine() : 0;
      const auto sz = storage ? storage->size() : 0;
      const auto key = std::make_pair(capacity, arr->getAllocatedSize());
      arraySizeToCountAndWastedSlots[key].first++;
      arraySizeToCountAndWastedSlots[key].second += capacity - sz;
    }
  });
  if (arraySizeToCountAndWastedSlots.empty()) {
    os << "\tNo JSArrays\n\n";
  } else {
    printTable(arraySizeToCountAndWastedSlots);
  }

  os << "\n";
}
#endif

unsigned Runtime::getSymbolsEnd() const {
  return identifierTable_.getSymbolsEnd();
}

void Runtime::unmarkSymbols() {
  identifierTable_.unmarkSymbols();
}

void Runtime::freeSymbols(const llvh::BitVector &markedSymbols) {
  identifierTable_.freeUnmarkedSymbols(markedSymbols, getHeap().getIDTracker());
}

#ifdef HERMES_SLOW_DEBUG
bool Runtime::isSymbolLive(SymbolID id) {
  return identifierTable_.isSymbolLive(id);
}

const void *Runtime::getStringForSymbol(SymbolID id) {
  return identifierTable_.getStringForSymbol(id);
}
#endif

size_t Runtime::mallocSize() const {
  // Register stack uses mmap and RuntimeModules are tracked by their owning
  // Domains. So this only considers IdentifierTable size.
  return sizeof(IdentifierTable) + identifierTable_.additionalMemorySize();
}

#ifdef HERMESVM_SANITIZE_HANDLES
void Runtime::potentiallyMoveHeap() {
  // Do a dummy allocation which could force a heap move if handle sanitization
  // is on.
  FillerCell::create(
      this,
      std::max(
          sizeof(FillerCell),
          static_cast<size_t>(toRValue(GC::minAllocationSize()))));
}
#endif

bool Runtime::shouldStabilizeInstructionCount() {
  return getCommonStorage()->env &&
      getCommonStorage()->env->stabilizeInstructionCount;
}

void Runtime::setMockedEnvironment(const MockedEnvironment &env) {
  getCommonStorage()->env = env;
}

LLVM_ATTRIBUTE_NOINLINE
static CallResult<HermesValue> interpretFunctionWithRandomStack(
    Runtime *runtime,
    CodeBlock *globalCode) {
  static void *volatile dummy;
  const unsigned amount = std::random_device()() % oscompat::page_size();
  // Prevent compiler from optimizing alloca away by assigning to volatile
  dummy = alloca(amount);
  (void)dummy;
  return runtime->interpretFunction(globalCode);
}

CallResult<HermesValue> Runtime::run(
    llvh::StringRef code,
    llvh::StringRef sourceURL,
    const hbc::CompileFlags &compileFlags) {
#ifdef HERMESVM_LEAN
  return raiseEvalUnsupported(code);
#else
  std::unique_ptr<hermes::Buffer> buffer;
  if (compileFlags.lazy) {
    buffer.reset(new hermes::OwnedMemoryBuffer(
        llvh::MemoryBuffer::getMemBufferCopy(code)));
  } else {
    buffer.reset(
        new hermes::OwnedMemoryBuffer(llvh::MemoryBuffer::getMemBuffer(code)));
  }
  return run(std::move(buffer), sourceURL, compileFlags);
#endif
}

CallResult<HermesValue> Runtime::run(
    std::unique_ptr<hermes::Buffer> code,
    llvh::StringRef sourceURL,
    const hbc::CompileFlags &compileFlags) {
#ifdef HERMESVM_LEAN
  auto buffer = code.get();
  return raiseEvalUnsupported(llvh::StringRef(
      reinterpret_cast<const char *>(buffer->data()), buffer->size()));
#else
  std::unique_ptr<hbc::BCProviderFromSrc> bytecode;
  {
    PerfSection loading("Loading new JavaScript code");
    loading.addArg("url", sourceURL);
    auto bytecode_err = hbc::BCProviderFromSrc::createBCProviderFromSrc(
        std::move(code), sourceURL, compileFlags);
    if (!bytecode_err.first) {
      return raiseSyntaxError(TwineChar16(bytecode_err.second));
    }
    bytecode = std::move(bytecode_err.first);
  }

  PerfSection loading("Executing global function");
  RuntimeModuleFlags rmflags;
  rmflags.persistent = true;
  return runBytecode(
      std::move(bytecode), rmflags, sourceURL, makeNullHandle<Environment>());
#endif
}

CallResult<HermesValue> Runtime::runBytecode(
    std::shared_ptr<hbc::BCProvider> &&bytecode,
    RuntimeModuleFlags flags,
    llvh::StringRef sourceURL,
    Handle<Environment> environment,
    Handle<> thisArg) {
  clearThrownValue();

#ifdef HERMESVM_SERIALIZE
  // If we are constructed from serialize data with a ClosureFunction, execute
  // the function.
  if (!serializeClosure.isUndefined()) {
    ScopedNativeCallFrame newFrame{
        this,
        0,
        serializeClosure,
        HermesValue::encodeUndefinedValue(),
        *thisArg};
    if (LLVM_UNLIKELY(newFrame.overflowed()))
      return raiseStackOverflow(StackOverflowKind::NativeStack);
    return shouldRandomizeMemoryLayout_
        ? interpretFunctionWithRandomStack(
              this, vmcast<JSFunction>(serializeClosure)->getCodeBlock())
        : interpretFunction(
              vmcast<JSFunction>(serializeClosure)->getCodeBlock());
  }
#endif

  auto globalFunctionIndex = bytecode->getGlobalFunctionIndex();

  if (bytecode->getBytecodeOptions().staticBuiltins && !builtinsFrozen_) {
    if (assertBuiltinsUnmodified() == ExecutionStatus::EXCEPTION) {
      return ExecutionStatus::EXCEPTION;
    }
    freezeBuiltins();
    assert(builtinsFrozen_ && "Builtins must be frozen by now.");
  }

  if (bytecode->getBytecodeOptions().hasAsync && !hasES6Promise_) {
    return raiseTypeError(
        "Cannot execute a bytecode having async functions when Promise is disabled.");
  }

  if (flags.persistent) {
    persistentBCProviders_.push_back(bytecode);
    if (bytecodeWarmupPercent_ > 0) {
      // Start the warmup thread for this bytecode if it's a buffer.
      bytecode->startWarmup(bytecodeWarmupPercent_);
    }
    if (getVMExperimentFlags() & experiments::MAdviseRandom) {
      bytecode->madvise(oscompat::MAdvice::Random);
    } else if (getVMExperimentFlags() & experiments::MAdviseSequential) {
      bytecode->madvise(oscompat::MAdvice::Sequential);
    }
    if (getVMExperimentFlags() & experiments::VerifyBytecodeChecksum) {
      llvh::ArrayRef<uint8_t> buf = bytecode->getRawBuffer();
      // buf is empty for non-buffer providers
      if (!buf.empty()) {
        if (!hbc::BCProviderFromBuffer::bytecodeHashIsValid(buf)) {
          const char *msg = "Bytecode checksum verification failed";
          hermesLog("Hermes", "%s", msg);
          hermes_fatal(msg);
        }
      }
    }
  }
  // Only track I/O for buffers > 64 kB (which excludes things like
  // Runtime::generateSpecialRuntimeBytecode).
  if (flags.persistent && trackIO_ &&
      bytecode->getRawBuffer().size() > MIN_IO_TRACKING_SIZE) {
    bytecode->startPageAccessTracker();
    if (!bytecode->getPageAccessTracker()) {
      hermesLog(
          "Hermes",
          "Failed to start bytecode I/O instrumentation, "
          "maybe not supported on this platform.");
    }
  }

  GCScope scope(this);

  Handle<Domain> domain = makeHandle(Domain::create(this));

  auto runtimeModuleRes = RuntimeModule::create(
      this, domain, nextScriptId_++, std::move(bytecode), flags, sourceURL);
  if (LLVM_UNLIKELY(runtimeModuleRes == ExecutionStatus::EXCEPTION)) {
    return ExecutionStatus::EXCEPTION;
  }
  auto runtimeModule = *runtimeModuleRes;
  auto globalCode = runtimeModule->getCodeBlockMayAllocate(globalFunctionIndex);

#ifdef HERMES_ENABLE_DEBUGGER
  // If the debugger is configured to pause on load, give it a chance to pause.
  getDebugger().willExecuteModule(runtimeModule, globalCode);
#endif

  if (runtimeModule->hasCJSModules()) {
    auto requireContext = RequireContext::create(
        this, domain, getPredefinedStringHandle(Predefined::dotSlash));
    return runRequireCall(
        this,
        requireContext,
        domain,
        *domain->getCJSModuleOffset(this, domain->getCJSEntryModuleID()));
  } else if (runtimeModule->hasCJSModulesStatic()) {
    return runRequireCall(
        this,
        makeNullHandle<RequireContext>(),
        domain,
        *domain->getCJSModuleOffset(this, domain->getCJSEntryModuleID()));
  } else {
    // Create a JSFunction which will reference count the runtime module.
    // Note that its handle gets registered in the scope, so we don't need to
    // save it. Also note that environment will often be null here, except if
    // this is local eval.
    auto func = JSFunction::create(
        this,
        domain,
        Handle<JSObject>::vmcast(&functionPrototype),
        environment,
        globalCode);

    ScopedNativeCallFrame newFrame{
        this,
        0,
        func.getHermesValue(),
        HermesValue::encodeUndefinedValue(),
        *thisArg};
    if (LLVM_UNLIKELY(newFrame.overflowed()))
      return raiseStackOverflow(StackOverflowKind::NativeStack);
    return shouldRandomizeMemoryLayout_
        ? interpretFunctionWithRandomStack(this, globalCode)
        : interpretFunction(globalCode);
  }
}

ExecutionStatus Runtime::loadSegment(
    std::shared_ptr<hbc::BCProvider> &&bytecode,
    Handle<RequireContext> requireContext,
    RuntimeModuleFlags flags) {
  GCScopeMarkerRAII marker{this};
  auto domain = makeHandle(RequireContext::getDomain(this, *requireContext));

  if (LLVM_UNLIKELY(
          RuntimeModule::create(
              this, domain, nextScriptId_++, std::move(bytecode), flags, "") ==
          ExecutionStatus::EXCEPTION)) {
    return ExecutionStatus::EXCEPTION;
  }

  return ExecutionStatus::RETURNED;
}

Handle<JSObject> Runtime::runInternalBytecode() {
  auto module = getInternalBytecode();
  std::pair<std::unique_ptr<hbc::BCProvider>, std::string> bcResult =
      hbc::BCProviderFromBuffer::createBCProviderFromBuffer(
          std::make_unique<Buffer>(module.data(), module.size()));
  if (LLVM_UNLIKELY(!bcResult.first)) {
    hermes_fatal((llvh::Twine("Error running internal bytecode: ") +
                  bcResult.second.c_str())
                     .str());
  }
  // The bytes backing our buffer are immortal, so we can be persistent.
  RuntimeModuleFlags flags;
  flags.persistent = true;
  flags.hidesEpilogue = true;
  auto res = runBytecode(
      std::move(bcResult.first),
      flags,
      /*sourceURL*/ "",
      makeNullHandle<Environment>());
  // It is a fatal error for the internal bytecode to throw an exception.
  assert(
      res != ExecutionStatus::EXCEPTION && "Internal bytecode threw exception");
  assert(
      res->isObject() &&
      "Completion value of internal bytecode must be an object");

  return makeHandle<JSObject>(*res);
}

void Runtime::printException(llvh::raw_ostream &os, Handle<> valueHandle) {
  os << "Uncaught ";
  clearThrownValue();

  // Try to fetch the stack trace.
  CallResult<PseudoHandle<>> propRes{ExecutionStatus::EXCEPTION};
  if (auto objHandle = Handle<JSObject>::dyn_vmcast(valueHandle)) {
    if (LLVM_UNLIKELY(
            (propRes = JSObject::getNamed_RJS(
                 objHandle,
                 this,
                 Predefined::getSymbolID(Predefined::stack))) ==
            ExecutionStatus::EXCEPTION)) {
      os << "exception thrown while getting stack trace\n";
      return;
    }
  }
  SmallU16String<32> tmp;
  if (LLVM_UNLIKELY(
          propRes == ExecutionStatus::EXCEPTION || (*propRes)->isUndefined())) {
    // If stack trace is unavailable, we just print error.toString.
    auto strRes = toString_RJS(this, valueHandle);
    if (LLVM_UNLIKELY(strRes == ExecutionStatus::EXCEPTION)) {
      os << "exception thrown in toString of original exception\n";
      return;
    }

    strRes->get()->appendUTF16String(tmp);
    os << tmp << "\n";
    return;
  }
  // stack trace is available, try to convert it to string.
  auto strRes = toString_RJS(this, makeHandle(std::move(*propRes)));
  if (LLVM_UNLIKELY(strRes == ExecutionStatus::EXCEPTION)) {
    os << "exception thrown in toString of stack trace\n";
    return;
  }
  PseudoHandle<StringPrimitive> str = std::move(*strRes);
  if (str->getStringLength() == 0) {
    str.invalidate();
    // If the final value is the empty string,
    // fall back to just printing the error.toString directly.
    auto errToStringRes = toString_RJS(this, valueHandle);
    if (LLVM_UNLIKELY(errToStringRes == ExecutionStatus::EXCEPTION)) {
      os << "exception thrown in toString of original exception\n";
      return;
    }
    str = std::move(*errToStringRes);
  }
  str->appendUTF16String(tmp);
  os << tmp << "\n";
}

Handle<JSObject> Runtime::getGlobal() {
  return Handle<JSObject>::vmcast(&global_);
}

std::vector<llvh::ArrayRef<uint8_t>> Runtime::getEpilogues() {
  std::vector<llvh::ArrayRef<uint8_t>> result;
  for (const auto &m : runtimeModuleList_) {
    if (!m.hidesEpilogue()) {
      result.push_back(m.getEpilogue());
    }
  }
  return result;
}

#ifdef HERMES_ENABLE_DEBUGGER

llvh::Optional<Runtime::StackFrameInfo> Runtime::stackFrameInfoByIndex(
    uint32_t frameIdx) const {
  // Locate the frame.
  auto frames = getStackFrames();
  auto it = frames.begin();
  for (; frameIdx && it != frames.end(); ++it, --frameIdx) {
  }
  if (it == frames.end())
    return llvh::None;

  StackFrameInfo info;
  info.frame = *it++;
  info.isGlobal = it == frames.end();
  return info;
}

/// Calculate and \return the offset between the location of the specified
/// frame and the start of the stack. This value increases with every nested
/// call.
uint32_t Runtime::calcFrameOffset(ConstStackFrameIterator it) const {
  assert(it != getStackFrames().end() && "invalid frame");
  return registerStackEnd_ - it->ptr();
}

/// \return the offset between the location of the current frame and the
///   start of the stack. This value increases with every nested call.
uint32_t Runtime::getCurrentFrameOffset() const {
  return calcFrameOffset(getStackFrames().begin());
}

#endif

static ExecutionStatus
raisePlaceholder(Runtime *runtime, Handle<JSError> errorObj, Handle<> message) {
  JSError::recordStackTrace(errorObj, runtime);
  JSError::setupStack(errorObj, runtime);
  JSError::setMessage(errorObj, runtime, message);
  return runtime->setThrownValue(errorObj.getHermesValue());
}

/// A placeholder used to construct a Error Object that takes in a the specified
/// message.
static ExecutionStatus raisePlaceholder(
    Runtime *runtime,
    Handle<JSObject> prototype,
    Handle<> message) {
  GCScopeMarkerRAII gcScope{runtime};

  // Create the error object, initialize stack property and set message.
  auto errorObj = runtime->makeHandle(JSError::create(runtime, prototype));
  return raisePlaceholder(runtime, errorObj, message);
}

/// A placeholder used to construct a Error Object that takes in a const
/// message. A new StringPrimitive is created each time.
// TODO: Predefine each error message.
static ExecutionStatus raisePlaceholder(
    Runtime *runtime,
    Handle<JSObject> prototype,
    const TwineChar16 &msg) {
  // Since this happens unexpectedly and rarely, don't rely on the parent
  // GCScope.
  GCScope gcScope{runtime};

  SmallU16String<64> buf;
  msg.toVector(buf);

  auto strRes = StringPrimitive::create(runtime, buf);
  if (strRes == ExecutionStatus::EXCEPTION) {
    return ExecutionStatus::EXCEPTION;
  }
  auto str = runtime->makeHandle<StringPrimitive>(*strRes);
  LLVM_DEBUG(llvh::errs() << buf.arrayRef() << "\n");
  return raisePlaceholder(runtime, prototype, str);
}

ExecutionStatus Runtime::raiseTypeError(Handle<> message) {
  // Since this happens unexpectedly and rarely, don't rely on the parent
  // GCScope.
  GCScope gcScope{this};
  return raisePlaceholder(
      this, Handle<JSObject>::vmcast(&TypeErrorPrototype), message);
}

ExecutionStatus Runtime::raiseTypeErrorForValue(
    llvh::StringRef msg1,
    Handle<> value,
    llvh::StringRef msg2) {
  switch (value->getTag()) {
    case ObjectTag:
      return raiseTypeError(msg1 + TwineChar16("Object") + msg2);
    case StrTag:
      return raiseTypeError(
          msg1 + TwineChar16("'") + vmcast<StringPrimitive>(*value) + "'" +
          msg2);
    case BoolTag:
      if (value->getBool()) {
        return raiseTypeError(msg1 + TwineChar16("true") + msg2);
      } else {
        return raiseTypeError(msg1 + TwineChar16("false") + msg2);
      }
    case UndefinedNullTag:
      if (value->isUndefined())
        return raiseTypeError(msg1 + TwineChar16("undefined") + msg2);
      else
        return raiseTypeError(msg1 + TwineChar16("null") + msg2);
    default:
      if (value->isNumber()) {
        char buf[hermes::NUMBER_TO_STRING_BUF_SIZE];
        size_t len = numberToString(
            value->getNumber(), buf, hermes::NUMBER_TO_STRING_BUF_SIZE);
        return raiseTypeError(
            msg1 + TwineChar16(llvh::StringRef{buf, len}) + msg2);
      }
      return raiseTypeError(msg1 + TwineChar16("Value") + msg2);
  }
}

ExecutionStatus Runtime::raiseTypeError(const TwineChar16 &msg) {
  return raisePlaceholder(
      this, Handle<JSObject>::vmcast(&TypeErrorPrototype), msg);
}

ExecutionStatus Runtime::raiseSyntaxError(const TwineChar16 &msg) {
  return raisePlaceholder(
      this, Handle<JSObject>::vmcast(&SyntaxErrorPrototype), msg);
}

ExecutionStatus Runtime::raiseRangeError(const TwineChar16 &msg) {
  return raisePlaceholder(
      this, Handle<JSObject>::vmcast(&RangeErrorPrototype), msg);
}

ExecutionStatus Runtime::raiseReferenceError(const TwineChar16 &msg) {
  return raisePlaceholder(
      this, Handle<JSObject>::vmcast(&ReferenceErrorPrototype), msg);
}

ExecutionStatus Runtime::raiseURIError(const TwineChar16 &msg) {
  return raisePlaceholder(
      this, Handle<JSObject>::vmcast(&URIErrorPrototype), msg);
}

ExecutionStatus Runtime::raiseStackOverflow(StackOverflowKind kind) {
  const char *msg;
  switch (kind) {
    case StackOverflowKind::JSRegisterStack:
      msg = "Maximum call stack size exceeded";
      break;
    case StackOverflowKind::NativeStack:
      msg = "Maximum call stack size exceeded (native stack depth)";
      break;
    case StackOverflowKind::JSONParser:
      msg = "Maximum nesting level in JSON parser exceeded";
      break;
    case StackOverflowKind::JSONStringify:
      msg = "Maximum nesting level in JSON stringifyer exceeded";
      break;
  }
  return raisePlaceholder(
      this, Handle<JSObject>::vmcast(&RangeErrorPrototype), msg);
}

ExecutionStatus Runtime::raiseQuitError() {
  return raiseUncatchableError(
      Handle<JSObject>::vmcast(&QuitErrorPrototype), "Quit");
}

ExecutionStatus Runtime::raiseTimeoutError() {
  return raiseUncatchableError(
      Handle<JSObject>::vmcast(&TimeoutErrorPrototype),
      "Javascript execution has timed out.");
}

ExecutionStatus Runtime::raiseUncatchableError(
    Handle<JSObject> prototype,
    llvh::StringRef errMessage) {
  Handle<JSError> err = makeHandle(JSError::createUncatchable(this, prototype));
  auto res = StringPrimitive::create(
      this, llvh::ASCIIRef{errMessage.begin(), errMessage.end()});
  if (res == ExecutionStatus::EXCEPTION) {
    return ExecutionStatus::EXCEPTION;
  }
  auto str = makeHandle(*res);
  return raisePlaceholder(this, err, str);
}

ExecutionStatus Runtime::raiseEvalUnsupported(llvh::StringRef code) {
  return raiseSyntaxError(
      TwineChar16("Parsing source code unsupported: ") + code.substr(0, 32));
}

CallResult<bool> Runtime::insertVisitedObject(Handle<JSObject> obj) {
  bool foundCycle = false;
  MutableHandle<ArrayStorage> stack{
      this, vmcast<ArrayStorage>(stringCycleCheckVisited_)};
  for (uint32_t i = 0, len = stack->size(); i < len; ++i) {
    if (stack->at(i).getObject() == obj.get()) {
      foundCycle = true;
      break;
    }
  }
  if (ArrayStorage::push_back(stack, this, obj) == ExecutionStatus::EXCEPTION) {
    return ExecutionStatus::EXCEPTION;
  }
  stringCycleCheckVisited_ = stack.getHermesValue();
  return foundCycle;
}

void Runtime::removeVisitedObject(Handle<JSObject> obj) {
  (void)obj;
  auto stack = Handle<ArrayStorage>::vmcast(&stringCycleCheckVisited_);
  auto elem = stack->pop_back(this);
  (void)elem;
  assert(
      elem.isObject() && elem.getObject() == obj.get() &&
      "string cycle check: stack corrupted");
}

std::unique_ptr<Buffer> Runtime::generateSpecialRuntimeBytecode() {
  hbc::SimpleBytecodeBuilder builder;
  {
    hbc::BytecodeInstructionGenerator bcGen;
    bcGen.emitLoadConstUndefined(0);
    bcGen.emitRet(0);
    builder.addFunction(1, 1, bcGen.acquireBytecode());
  }
  {
    hbc::BytecodeInstructionGenerator bcGen;
    bcGen.emitGetGlobalObject(0);
    bcGen.emitRet(0);
    builder.addFunction(1, 1, bcGen.acquireBytecode());
  }
  auto buffer = builder.generateBytecodeBuffer();
  assert(buffer->size() < MIN_IO_TRACKING_SIZE);
  return buffer;
}

void Runtime::initPredefinedStrings() {
  assert(!getTopGCScope() && "There shouldn't be any handles allocated yet");

  auto buffer = predefStringAndSymbolChars;
  auto propLengths = predefPropertyLengths;
  auto strLengths = predefStringLengths;
  auto symLengths = predefSymbolLengths;

  static const uint32_t hashes[] = {
#define STR(name, string) constexprHashString(string),
#include "hermes/VM/PredefinedStrings.def"
  };

  uint32_t offset = 0;
  uint32_t registered = 0;
  (void)registered;
  const uint32_t strCount = Predefined::NumStrings;
  const uint32_t symCount = Predefined::NumSymbols;
  identifierTable_.reserve(Predefined::_IPROP_AFTER_LAST + strCount + symCount);

  for (uint32_t idx = 0; idx < Predefined::_IPROP_AFTER_LAST; ++idx) {
    SymbolID sym = identifierTable_.createNotUniquedLazySymbol(
        ASCIIRef{&buffer[offset], propLengths[idx]});

    assert(sym == Predefined::getSymbolID((Predefined::IProp)registered++));
    (void)sym;

    offset += propLengths[idx];
  }

  assert(
      strCount == sizeof hashes / sizeof hashes[0] &&
      "Arrays should have same length");
  for (uint32_t idx = 0; idx < strCount; idx++) {
    SymbolID sym = identifierTable_.registerLazyIdentifier(
        ASCIIRef{&buffer[offset], strLengths[idx]}, hashes[idx]);

    assert(sym == Predefined::getSymbolID((Predefined::Str)registered++));
    (void)sym;

    offset += strLengths[idx];
  }

  for (uint32_t idx = 0; idx < symCount; ++idx) {
    SymbolID sym = identifierTable_.createNotUniquedLazySymbol(
        ASCIIRef{&buffer[offset], symLengths[idx]});

    assert(sym == Predefined::getSymbolID((Predefined::Sym)registered++));
    (void)sym;

    offset += symLengths[idx];
  }

  assert(
      !getTopGCScope() &&
      "There shouldn't be any handles allocated during initializing the predefined strings");
}

void Runtime::initCharacterStrings() {
  GCScope gc(this);
  auto marker = gc.createMarker();
  charStrings_.reserve(256);
  for (char16_t ch = 0; ch < 256; ++ch) {
    gc.flushToMarker(marker);
    charStrings_.push_back(allocateCharacterString(ch).getHermesValue());
  }
}

Handle<StringPrimitive> Runtime::allocateCharacterString(char16_t ch) {
  // This can in theory throw when called out of initialization phase.
  // However there is only that many character strings and in practice this
  // is not a problem.  Note that we allocate these as "long-lived" objects,
  // so we don't have to scan the charStrings_ array in
  // young-generation collections.

  PinnedHermesValue strRes;
  if (LLVM_LIKELY(ch < 128)) {
    strRes = ignoreAllocationFailure(
        StringPrimitive::createLongLived(this, ASCIIRef(ch)));
  } else {
    strRes = ignoreAllocationFailure(
        StringPrimitive::createLongLived(this, UTF16Ref(ch)));
  }
  return makeHandle<StringPrimitive>(strRes);
}

Handle<StringPrimitive> Runtime::getCharacterString(char16_t ch) {
  if (LLVM_LIKELY(ch < 256))
    return Handle<StringPrimitive>::vmcast(&charStrings_[ch]);

  return makeHandle<StringPrimitive>(
      ignoreAllocationFailure(StringPrimitive::create(this, UTF16Ref(ch))));
}

// Store all object and symbol ids in a static table to conserve code size.
static const struct {
  uint16_t object, method;
#ifndef NDEBUG
  const char *name;
#define BUILTIN_METHOD(object, method) \
  {(uint16_t)Predefined::object,       \
   (uint16_t)Predefined::method,       \
   #object "::" #method},
#else
#define BUILTIN_METHOD(object, method) \
  {(uint16_t)Predefined::object, (uint16_t)Predefined::method},
#endif
#define PRIVATE_BUILTIN(name)
#define JS_BUILTIN(name)
} publicNativeBuiltins[] = {
#include "hermes/FrontEndDefs/Builtins.def"
};

static_assert(
    sizeof(publicNativeBuiltins) / sizeof(publicNativeBuiltins[0]) ==
        BuiltinMethod::_firstPrivate,
    "builtin method table mismatch");

ExecutionStatus Runtime::forEachPublicNativeBuiltin(
    const std::function<ExecutionStatus(
        unsigned methodIndex,
        Predefined::Str objectName,
        Handle<JSObject> &object,
        SymbolID methodID)> &callback) {
  MutableHandle<JSObject> lastObject{this};
  Predefined::Str lastObjectName = Predefined::_STRING_AFTER_LAST;

  for (unsigned methodIndex = 0; methodIndex < BuiltinMethod::_firstPrivate;
       ++methodIndex) {
    GCScopeMarkerRAII marker{this};
    LLVM_DEBUG(llvh::dbgs() << publicNativeBuiltins[methodIndex].name << "\n");
    // Find the object first, if it changed.
    auto objectName = (Predefined::Str)publicNativeBuiltins[methodIndex].object;
    if (objectName != lastObjectName) {
      auto objectID = Predefined::getSymbolID(objectName);
      auto cr = JSObject::getNamed_RJS(getGlobal(), this, objectID);
      assert(
          cr.getStatus() != ExecutionStatus::EXCEPTION &&
          "getNamed() of builtin object failed");
      assert(
          vmisa<JSObject>(cr->get()) &&
          "getNamed() of builtin object must be an object");

      lastObject = vmcast<JSObject>(cr->get());
      lastObjectName = objectName;
    }

    // Find the method.
    auto methodName = (Predefined::Str)publicNativeBuiltins[methodIndex].method;
    auto methodID = Predefined::getSymbolID(methodName);

    ExecutionStatus status =
        callback(methodIndex, objectName, lastObject, methodID);
    if (status != ExecutionStatus::RETURNED) {
      return ExecutionStatus::EXCEPTION;
    }
  }
  return ExecutionStatus::RETURNED;
}

void Runtime::initNativeBuiltins() {
  GCScopeMarkerRAII gcScope{this};

  builtins_.resize(BuiltinMethod::_count);

  (void)forEachPublicNativeBuiltin([this](
                                       unsigned methodIndex,
                                       Predefined::Str /* objectName */,
                                       Handle<JSObject> &currentObject,
                                       SymbolID methodID) {
    auto cr = JSObject::getNamed_RJS(currentObject, this, methodID);
    assert(
        cr.getStatus() != ExecutionStatus::EXCEPTION &&
        "getNamed() of builtin method failed");
    assert(
        vmisa<NativeFunction>(cr->get()) &&
        "getNamed() of builtin method must be a NativeFunction");
    builtins_[methodIndex] = vmcast<NativeFunction>(cr->get());
    return ExecutionStatus::RETURNED;
  });

  // Now add the private native builtins.
  createHermesBuiltins(this, builtins_);
#ifndef NDEBUG
  // Make sure native builtins are all defined.
  for (unsigned i = 0; i < BuiltinMethod::_firstJS; ++i) {
    assert(builtins_[i] && "native builtin not initialized");
  }
#endif
}

static const struct JSBuiltin {
  uint16_t symID, builtinIndex;
} jsBuiltins[] = {
#define BUILTIN_METHOD(object, method)
#define PRIVATE_BUILTIN(name)
#define JS_BUILTIN(name)                                \
  {                                                     \
    (uint16_t) Predefined::name,                        \
        (uint16_t)BuiltinMethod::HermesBuiltin##_##name \
  }
#include "hermes/FrontEndDefs/Builtins.def"
};

void Runtime::initJSBuiltins(
    llvh::MutableArrayRef<Callable *> builtins,
    Handle<JSObject> jsBuiltinsObj) {
  for (const JSBuiltin &jsBuiltin : jsBuiltins) {
    auto symID = jsBuiltin.symID;
    auto builtinIndex = jsBuiltin.builtinIndex;

    // Try to get the JS function from jsBuiltinsObj.
    auto getRes = JSObject::getNamed_RJS(
        jsBuiltinsObj, this, Predefined::getSymbolID((Predefined::Str)symID));
    assert(getRes == ExecutionStatus::RETURNED && "Failed to get JS builtin.");
    JSFunction *jsFunc = vmcast<JSFunction>(getRes->getHermesValue());

    builtins[builtinIndex] = jsFunc;
  }
}

ExecutionStatus Runtime::assertBuiltinsUnmodified() {
  assert(!builtinsFrozen_ && "Builtins are already frozen.");
  GCScope gcScope(this);

  return forEachPublicNativeBuiltin([this](
                                        unsigned methodIndex,
                                        Predefined::Str /* objectName */,
                                        Handle<JSObject> &currentObject,
                                        SymbolID methodID) {
    auto cr = JSObject::getNamed_RJS(currentObject, this, methodID);
    assert(
        cr.getStatus() != ExecutionStatus::EXCEPTION &&
        "getNamed() of builtin method failed");
    // Check if the builtin is overridden.
    auto currentBuiltin = dyn_vmcast<NativeFunction>(std::move(cr->get()));
    if (!currentBuiltin || currentBuiltin != builtins_[methodIndex]) {
      return raiseTypeError(
          "Cannot execute a bytecode compiled with -fstatic-builtins when builtin functions are overriden.");
    }
    return ExecutionStatus::RETURNED;
  });
}

void Runtime::freezeBuiltins() {
  assert(!builtinsFrozen_ && "Builtins are already frozen.");
  GCScope gcScope{this};

  // A list storing all the object ids that we will freeze on the global object
  // in the end.
  std::vector<SymbolID> objectList;
  // A list storing all the method ids on the same object that we will freeze on
  // each object.
  std::vector<SymbolID> methodList;

  // Masks for setting the property a static builtin and read-only.
  PropertyFlags clearFlags;
  clearFlags.configurable = 1;
  clearFlags.writable = 1;
  PropertyFlags setFlags;
  setFlags.staticBuiltin = 1;

  (void)forEachPublicNativeBuiltin(
      [this, &objectList, &methodList, &clearFlags, &setFlags](
          unsigned methodIndex,
          Predefined::Str objectName,
          Handle<JSObject> &currentObject,
          SymbolID methodID) {
        methodList.push_back(methodID);
        // This is the last method on current object.
        if (methodIndex + 1 == BuiltinMethod::_publicCount ||
            objectName != publicNativeBuiltins[methodIndex + 1].object) {
          // Store the object id in the object set.
          SymbolID objectID = Predefined::getSymbolID(objectName);
          objectList.push_back(objectID);
          // Freeze all methods and mark them as static builtins on the current
          // object.
          JSObject::updatePropertyFlagsWithoutTransitions(
              currentObject,
              this,
              clearFlags,
              setFlags,
              llvh::ArrayRef<SymbolID>(methodList));
          methodList.clear();
        }
        return ExecutionStatus::RETURNED;
      });

  // Freeze all builtin objects and mark them as static builtins on the global
  // object.
  JSObject::updatePropertyFlagsWithoutTransitions(
      getGlobal(),
      this,
      clearFlags,
      setFlags,
      llvh::ArrayRef<SymbolID>(objectList));

  builtinsFrozen_ = true;
}

ExecutionStatus Runtime::drainJobs() {
  GCScope gcScope{this};
  MutableHandle<Callable> job{this};
  // Note that new jobs can be enqueued during the draining.
  while (!jobQueue_.empty()) {
    GCScopeMarkerRAII marker{gcScope};

    job = jobQueue_.front();
    jobQueue_.pop_front();

    // Jobs are guaranteed to behave as thunks.
    auto callRes =
        Callable::executeCall0(job, this, Runtime::getUndefinedValue());

    // Early return to signal the caller. Note that the exceptional job has been
    // popped, so re-invocation would pick up from the next available job.
    if (LLVM_UNLIKELY(callRes == ExecutionStatus::EXCEPTION)) {
      return ExecutionStatus::EXCEPTION;
    }
  }
  return ExecutionStatus::RETURNED;
}

uint64_t Runtime::gcStableHashHermesValue(Handle<HermesValue> value) {
  switch (value->getTag()) {
    case ObjectTag: {
      // For objects, because pointers can move, we need a unique ID
      // that does not change for each object.
      auto id = JSObject::getObjectID(vmcast<JSObject>(*value), this);
      return llvh::hash_value(id);
    }
    case StrTag: {
      // For strings, we hash the string content.
      auto strView = StringPrimitive::createStringView(
          this, Handle<StringPrimitive>::vmcast(value));
      return llvh::hash_combine_range(strView.begin(), strView.end());
    }
    default:
      assert(!value->isPointer() && "Unhandled pointer type");
      if (value->isNumber() && value->getNumber() == 0) {
        // To normalize -0 to 0.
        return 0;
      } else {
        // For everything else, we just take advantage of HermesValue.
        return llvh::hash_value(value->getRaw());
      }
  }
}

bool Runtime::symbolEqualsToStringPrim(SymbolID id, StringPrimitive *strPrim) {
  auto view = identifierTable_.getStringView(this, id);
  return strPrim->equals(view);
}

LLVM_ATTRIBUTE_NOINLINE
void Runtime::allocStack(uint32_t count, HermesValue initValue) {
  // Note: it is important that allocStack be defined out-of-line. If inline,
  // constants are propagated into initValue, which enables clang to use
  // memset_pattern_16. This ends up being a significant loss as it is an
  // indirect call.
  allocUninitializedStack(count);
  // Initialize the new registers.
  std::uninitialized_fill_n(stackPointer_, count, initValue);
}

void Runtime::dumpCallFrames(llvh::raw_ostream &OS) {
  OS << "== Call Frames ==\n";
  const PinnedHermesValue *next = getStackPointer();
  unsigned i = 0;
  for (StackFramePtr sf : getStackFrames()) {
    OS << i++ << " ";
    if (auto *closure = sf.getCalleeClosure()) {
      OS << cellKindStr(closure->getKind()) << " ";
    }
    if (auto *cb = sf.getCalleeCodeBlock()) {
      OS << formatSymbolID(cb->getNameMayAllocate()) << " ";
    }
    dumpStackFrame(sf, OS, next);
    next = sf.ptr();
  }
}

LLVM_ATTRIBUTE_NOINLINE
void Runtime::dumpCallFrames() {
  dumpCallFrames(llvh::errs());
}

StackRuntime::StackRuntime(const RuntimeConfig &config)
    : StackRuntime(StorageProvider::mmapProvider(), config) {}

StackRuntime::StackRuntime(
    std::shared_ptr<StorageProvider> provider,
    const RuntimeConfig &config)
    : Runtime(std::move(provider), config) {}

StackRuntime::~StackRuntime() {}

/// Serialize a SymbolID.
llvh::raw_ostream &operator<<(
    llvh::raw_ostream &OS,
    Runtime::FormatSymbolID format) {
  if (!format.symbolID.isValid())
    return OS << "SymbolID(INVALID)";

  OS << "SymbolID("
     << (format.symbolID.isNotUniqued() ? "(External)" : "(Internal)")
     << format.symbolID.unsafeGetIndex() << " \"";

  OS << format.runtime->getIdentifierTable().convertSymbolToUTF8(
      format.symbolID);
  return OS << "\")";
}

template <typename T>
static std::string &llvmStreamableToString(const T &v) {
  // Use a static string to back this function to avoid allocations. We should
  // only be calling this from the crash dumper so not have to worry about
  // multi-threaded usage.
  static std::string buf;
  buf.clear();
  llvh::raw_string_ostream strstrm(buf);
  strstrm << v;
  strstrm.flush();
  return buf;
}

/****************************************************************************
 * WARNING: This code is run after a crash. Avoid walking data structures,
 *          doing memory allocation, or using libc etc. as much as possible
 ****************************************************************************/
void Runtime::crashCallback(int fd) {
  llvh::raw_fd_ostream jsonStream(fd, false);
  JSONEmitter json(jsonStream);
  json.openDict();
  json.emitKeyValue("type", "runtime");
  json.emitKeyValue(
      "address", llvmStreamableToString(llvh::format_hex((uintptr_t)this, 10)));
  json.emitKeyValue(
      "registerStack",
      llvmStreamableToString(llvh::format_hex((uintptr_t)registerStack_, 10)));
  json.emitKeyValue(
      "registerStackPointer",
      llvmStreamableToString(llvh::format_hex((uintptr_t)stackPointer_, 10)));
  json.emitKeyValue(
      "registerStackEnd",
      llvmStreamableToString(
          llvh::format_hex((uintptr_t)registerStackEnd_, 10)));
  json.emitKey("callstack");
  crashWriteCallStack(json);
  json.closeDict();
}

/****************************************************************************
 * WARNING: This code is run after a crash. Avoid walking data structures,
 *          doing memory allocation, or using libc etc. as much as possible
 ****************************************************************************/
void Runtime::crashWriteCallStack(JSONEmitter &json) {
  json.openArray();
  for (auto frame : getStackFrames()) {
    json.openDict();
    json.emitKeyValue(
        "StackFrameRegOffs", (uint32_t)(registerStackEnd_ - frame.ptr()));
    auto codeBlock = frame.getSavedCodeBlock();
    if (codeBlock) {
      json.emitKeyValue("FunctionID", codeBlock->getFunctionID());
      auto bytecodeOffs = codeBlock->getOffsetOf(frame.getSavedIP());
      json.emitKeyValue("ByteCodeOffset", bytecodeOffs);
      auto blockSourceCode = codeBlock->getDebugSourceLocationsOffset();
      const RuntimeModule *runtimeModule = codeBlock->getRuntimeModule();
      if (blockSourceCode.hasValue()) {
        auto debugInfo = runtimeModule->getBytecode()->getDebugInfo();
        auto sourceLocation = debugInfo->getLocationForAddress(
            blockSourceCode.getValue(), bytecodeOffs);
        if (sourceLocation) {
          auto file = debugInfo->getFilenameByID(sourceLocation->filenameId);
          llvh::SmallString<256> srcLocStorage;
          json.emitKeyValue(
              "SourceLocation",
              (llvh::Twine(file) + llvh::Twine(":") +
               llvh::Twine(sourceLocation->line) + llvh::Twine(":") +
               llvh::Twine(sourceLocation->column))
                  .toStringRef(srcLocStorage));
        }
      }
      uint32_t segmentID = runtimeModule->getBytecode()->getSegmentID();
      llvh::StringRef sourceURL = runtimeModule->getSourceURL();
      json.emitKeyValue("SegmentID", segmentID);
      json.emitKeyValue("SourceURL", sourceURL);
    } else {
      json.emitKeyValue("NativeCode", true);
    }
    json.closeDict(); // frame
  }
  json.closeArray(); // frames
}

std::string Runtime::getCallStackNoAlloc(const Inst *ip) {
  NoAllocScope noAlloc(this);
  std::string res;
  // Note that the order of iteration is youngest (leaf) frame to oldest.
  for (auto frame : getStackFrames()) {
    auto codeBlock = frame->getCalleeCodeBlock();
    if (codeBlock) {
      res += codeBlock->getNameString(this);
      // Default to the function entrypoint, this
      // ensures source location is provided for leaf frame even
      // if ip is not available.
      const uint32_t bytecodeOffs =
          ip != nullptr ? codeBlock->getOffsetOf(ip) : 0;
      auto blockSourceCode = codeBlock->getDebugSourceLocationsOffset();
      if (blockSourceCode.hasValue()) {
        auto debugInfo =
            codeBlock->getRuntimeModule()->getBytecode()->getDebugInfo();
        auto sourceLocation = debugInfo->getLocationForAddress(
            blockSourceCode.getValue(), bytecodeOffs);
        if (sourceLocation) {
          auto file = debugInfo->getFilenameByID(sourceLocation->filenameId);
          res += ": " + file + ":" + oscompat::to_string(sourceLocation->line) +
              ":" + oscompat::to_string(sourceLocation->column);
        }
      }
      res += "\n";
    } else {
      res += "<Native code>\n";
    }
    // Get the ip of the caller frame -- which will then be correct for the
    // next iteration.
    ip = frame.getSavedIP();
  }
  return res;
}

void Runtime::onGCEvent(GCEventKind kind, const std::string &extraInfo) {
  if (samplingProfiler != nullptr) {
    samplingProfiler->onGCEvent(kind, extraInfo);
  }
  if (gcEventCallback_) {
    gcEventCallback_(kind, extraInfo.c_str());
  }
}

#ifdef HERMESVM_PROFILER_BB

llvh::Optional<std::tuple<std::string, uint32_t, uint32_t>>
Runtime::getIPSourceLocation(const CodeBlock *codeBlock, const Inst *ip) {
  auto bytecodeOffs = codeBlock->getOffsetOf(ip);
  auto blockSourceCode = codeBlock->getDebugSourceLocationsOffset();

  if (!blockSourceCode) {
    return llvh::None;
  }
  auto debugInfo = codeBlock->getRuntimeModule()->getBytecode()->getDebugInfo();
  auto sourceLocation = debugInfo->getLocationForAddress(
      blockSourceCode.getValue(), bytecodeOffs);
  if (!sourceLocation) {
    return llvh::None;
  }
  auto filename = debugInfo->getFilenameByID(sourceLocation->filenameId);
  auto line = sourceLocation->line;
  auto col = sourceLocation->column;
  return std::make_tuple(filename, line, col);
}

void Runtime::preventHCGC(HiddenClass *hc) {
  auto &classIdToIdxMap = inlineCacheProfiler_.getClassIdtoIndexMap();
  auto &hcIdx = inlineCacheProfiler_.getHiddenClassArrayIndex();
  auto ret = classIdToIdxMap.insert(
      std::pair<ClassId, uint32_t>(getHeap().getObjectID(hc), hcIdx));
  if (ret.second) {
    auto *hiddenClassArray = inlineCacheProfiler_.getHiddenClassArray();
    JSArray::setElementAt(
        makeHandle(hiddenClassArray), this, hcIdx++, makeHandle(hc));
  }
}

void Runtime::recordHiddenClass(
    CodeBlock *codeBlock,
    const Inst *cacheMissInst,
    SymbolID symbolID,
    HiddenClass *objectHiddenClass,
    HiddenClass *cachedHiddenClass) {
  auto offset = codeBlock->getOffsetOf(cacheMissInst);

  // inline caching hit
  if (objectHiddenClass == cachedHiddenClass) {
    inlineCacheProfiler_.insertICHit(codeBlock, offset);
    return;
  }

  // inline caching miss
  assert(objectHiddenClass != nullptr && "object hidden class should exist");
  // prevent object hidden class from being GC-ed
  preventHCGC(objectHiddenClass);
  ClassId objectHiddenClassId = getHeap().getObjectID(objectHiddenClass);
  // prevent cached hidden class from being GC-ed
  ClassId cachedHiddenClassId =
      static_cast<ClassId>(GCBase::IDTracker::kInvalidNode);
  if (cachedHiddenClass != nullptr) {
    preventHCGC(cachedHiddenClass);
    cachedHiddenClassId = getHeap().getObjectID(cachedHiddenClass);
  }
  // add the record to inline caching profiler
  inlineCacheProfiler_.insertICMiss(
      codeBlock, offset, symbolID, objectHiddenClassId, cachedHiddenClassId);
}

void Runtime::getInlineCacheProfilerInfo(llvh::raw_ostream &ostream) {
  inlineCacheProfiler_.dumpRankedInlineCachingMisses(this, ostream);
}

HiddenClass *Runtime::resolveHiddenClassId(ClassId classId) {
  if (classId == static_cast<ClassId>(GCBase::IDTracker::kInvalidNode)) {
    return nullptr;
  }
  auto &classIdToIdxMap = inlineCacheProfiler_.getClassIdtoIndexMap();
  auto *hiddenClassArray = inlineCacheProfiler_.getHiddenClassArray();
  auto hcHermesVal = hiddenClassArray->at(this, classIdToIdxMap[classId]);
  return vmcast<HiddenClass>(hcHermesVal);
}

#endif

#ifdef HERMESVM_SERIALIZE
void Runtime::serialize(Serializer &s) {
  // Full GC here.
  getHeap().collect("serialize");

  s.writeCurrentOffset();
  getHeap().serializeWeakRefs(s);

  s.writeCurrentOffset();
  serializeIdentifierTable(s);

  s.writeCurrentOffset();
  symbolRegistry_.serialize(s);

  s.writeCurrentOffset();
  serializeRuntimeFields(s);

  s.writeCurrentOffset();
  getHeap().serializeHeap(s);

  s.writeCurrentOffset();
  getHeap().getIDTracker().serialize(s);

  s.writeCurrentOffset();
  getHeap().getAllocationLocationTracker().serialize(s);

  // In the end record the size of the object table and flush the string
  // buffers, so the deserializer can read it. TODO: perhaps seek to the
  // beginning and record there.
  s.writeCurrentOffset();
  s.writeEpilogue();
}

void Runtime::serializeIdentifierTable(Serializer &s) {
  identifierTable_.serialize(s);
}

void Runtime::serializeRuntimeFields(Serializer &s) {
// Serialize all HermesValue
#define RUNTIME_HV_FIELD(name) s.writeHermesValue(name);
#define RUNTIME_HV_FIELD_PROTOTYPE(name) RUNTIME_HV_FIELD(name)
#define RUNTIME_HV_FIELD_INSTANCE(name) RUNTIME_HV_FIELD(name)
#define RUNTIME_HV_FIELD_RUNTIMEMODULE(name) RUNTIME_HV_FIELD(name)
#include "hermes/VM/RuntimeHermesValueFields.def"
#undef RUNTIME_HV_FIELD
  // stringCycleCheckVisited_ owns an ArrayStorage. This is managed via a RAII
  // so it will never be cleared when deserialized if we serialize it. We will
  // not serialize the contents of this storage but only do relocation for the
  // ArrayStorage *.
  bool hasArray = (bool)vmcast<ArrayStorage>(stringCycleCheckVisited_);
  s.writeInt<uint8_t>(hasArray);
  if (hasArray) {
    s.endObject(vmcast<ArrayStorage>(stringCycleCheckVisited_));
  }

  // Do not Serialize any raw pointers of HermesValue fields. Get those pointers
  // after relocation finishes.

  // RegExpMatch regExpLastMatch{};
  // Ignore for now since we only serialize/deserialize after global object
  // initialization.
  // TODO: serialize/deserialize this to be able to serialize/deserialize after
  // user code.

  // TODO: ignore all fields from runtimeConfig, about frames, stacks etc.
  // come back later to check again from heap_ to nativeCallFrameDepth_.

  s.writeRelocation(emptyCodeBlock_);
  s.writeRelocation(returnThisCodeBlock_);

  /// Field specialCodeBlockRuntimeModule_;
  /// Field RuntimeModuleList runtimeModuleList_{}. We don't S/D the list of
  /// Runtimemodules now because Runtime doesn't own them, Domain owns them, so
  /// they will be Serialized/Deserialized with Domain. When new RuntimeModules
  /// are deserialized, they will add themselves to this list.
  s.writeRelocation(specialCodeBlockRuntimeModule_);

  // Field rootClazzes_[];
  for (const auto &clazz : rootClazzes_)
    s.writeHermesValue(clazz);

  // Field PropertyCacheEntry fixedPropCache_[(size_t)PropCacheID::_COUNT];
  // Ignore for now.
  // TODO: come back later.

  // Field std::vector<PinnedHermesValue> charStrings_{};
  s.writeInt<uint32_t>(charStrings_.size());
  for (auto &str : charStrings_) {
    s.writeHermesValue(str);
  }

  // Field std::vector<NativeFunction *> builtins_{};
  s.writeInt<uint32_t>(builtins_.size());
  for (auto *nativeFunction : builtins_) {
    s.writeRelocation(nativeFunction);
  }

  s.writeInt<uint8_t>(builtinsFrozen_);

  // TODO: Come back later. serialize/deserialize this to be able to
  // serialize/deserialize after user code.
  // Field const CrashManager::CallbackKey crashCallbackKey_;
  // Field std::shared_ptr<SamplingProfiler> samplingProfiler;

#ifdef HERMES_ENABLE_DEBUGGER
  // TODO: serialize/deserialize this to be able to serialize/deserialize after
  // user code.
  // Field Debugger debugger_{this};
  // Field std::atomic<uint8_t> debuggerRequestedFlag_{0};
#endif
  // TODO: serialize/deserialize this to be able to serialize/deserialize after
  // user code.
  // Field std::vector<std::shared_ptr<hbc::BCProvider>> persistentBCProviders_;

#ifdef HERMES_ENABLE_DEBUGGER
  // Field const inst::Inst *savedIP_{nullptr};
  // TODO: serialize/deserialize this to be able to serialize/deserialize after
  // user code.
#else
#endif // HERMES_ENABLE_DEBUGGER
}

void Runtime::deserializeRuntimeFields(Deserializer &d) {
// Deserialize all HermesValue
#define RUNTIME_HV_FIELD(name) d.readHermesValue(&name);
#define RUNTIME_HV_FIELD_PROTOTYPE(name) RUNTIME_HV_FIELD(name)
#define RUNTIME_HV_FIELD_INSTANCE(name) RUNTIME_HV_FIELD(name)
#define RUNTIME_HV_FIELD_RUNTIMEMODULE(name) RUNTIME_HV_FIELD(name)
#include "hermes/VM/RuntimeHermesValueFields.def"
#undef RUNTIME_HV_FIELD
  // stringCycleCheckVisited_ owns an ArrayStorage. It is managed via a RAII so
  // we don't serialize the contents of the storage. Create an empty
  // ArrayStorage here if needed to handle relocation.
  if (d.readInt<uint8_t>()) {
    auto arrRes = this->ignoreAllocationFailure(ArrayStorage::create(this, 0));
    d.endObject(vmcast<ArrayStorage>(arrRes));
  }

  // Do not Deserialize any raw pointers of HermesValue fields. Get those
  // pointers after relocation finishes.

  // Field RegExpMatch regExpLastMatch{};
  // Ignore for now since we only serialize/deserialize after global object
  // initialization.
  // TODO: serialize/deserialize this to be able to serialize/deserialize after
  // user code.

  // TODO: Ignore all fields from runtimeConfig, about frames, stacks etc for
  // now. Come back later to check again from heap_ to nativeCallFrameDepth_.

  d.readRelocation(&emptyCodeBlock_, RelocationKind::NativePointer);
  d.readRelocation(&returnThisCodeBlock_, RelocationKind::NativePointer);

  /// Field specialCodeBlockRuntimeModule_;
  /// Field RuntimeModuleList runtimeModuleList_{}. We don't S/D the list of
  /// Runtimemodules now because Runtime doesn't own them, Domain owns them, so
  /// they will be Serialized/Deserialized with Domain. When new RuntimeModules
  /// are deserialized, they will add themselves to this list.
  d.readRelocation(
      &specialCodeBlockRuntimeModule_, RelocationKind::NativePointer);

  // Field rootClazzes_[];
  for (auto &clazz : rootClazzes_)
    d.readHermesValue(&clazz);

  // Field PropertyCacheEntry fixedPropCache_[(size_t)PropCacheID::_COUNT];
  // Ignore for now.
  // TODO: come back later.

  // Field std::vector<PinnedHermesValue> charStrings_{};
  size_t size = d.readInt<uint32_t>();
  charStrings_.resize(size);
  for (auto &str : charStrings_) {
    d.readHermesValue(&str);
  }

  // Field std::vector<NativeFunction *> builtins_{};
  size = d.readInt<uint32_t>();
  builtins_.resize(size);
  for (auto *&nativeFunction : builtins_) {
    d.readRelocation(&nativeFunction, RelocationKind::NativePointer);
  }

  builtinsFrozen_ = d.readInt<uint8_t>();

  // TODO: Come back later. Serialize/deserialize this to be able to
  // serialize/deserialize after user code.
  // Field const CrashManager::CallbackKey crashCallbackKey_;
  // Field std::shared_ptr<SamplingProfiler> samplingProfiler;

#ifdef HERMES_ENABLE_DEBUGGER
  // TODO: serialize/deserialize this to be able to serialize/deserialize after
  // user code.
  // Field Debugger debugger_{this}; Field std::atomic<uint8_t>
  // debuggerRequestedFlag_{0};
#endif
  // TODO: serialize/deserialize this to be able to serialize/deserialize after
  // user code.
  // Field std::vector<std::shared_ptr<hbc::BCProvider>> persistentBCProviders_;

#ifdef HERMES_ENABLE_DEBUGGER
  // Field const inst::Inst *savedIP_{nullptr};
  // TODO: serialize/deserialize this to be able to serialize/deserialize after
  // user code.
#else
#endif // HERMES_ENABLE_DEBUGGER
}

void Runtime::deserializeImpl(Deserializer &d, bool currentlyInYoung) {
  if (currentlyInYoung) {
    getHeap().deserializeStart();
  }

  GCScope scope(this);

  d.readAndCheckOffset();
  getHeap().deserializeWeakRefs(d);

  d.readAndCheckOffset();
  identifierTable_.deserialize(d);

  d.readAndCheckOffset();
  symbolRegistry_.deserialize(d);

  d.readAndCheckOffset();
  deserializeRuntimeFields(d);

  d.readAndCheckOffset();
  getHeap().deserializeHeap(d);

  d.readAndCheckOffset();
  getHeap().getIDTracker().deserialize(d);

  d.readAndCheckOffset();
  getHeap().getAllocationLocationTracker().deserialize(d);

  d.readAndCheckOffset();
  d.flushRelocationQueue();

  // Now update the runtime pointer to prototypes.
  // JSObject *objectPrototypeRawPtr{};
  objectPrototypeRawPtr = vmcast<JSObject>(objectPrototype);
  // JSObject *functionPrototypeRawPtr{};
  functionPrototypeRawPtr = vmcast<NativeFunction>(functionPrototype);

  LLVM_DEBUG(llvh::dbgs() << "Finish deserializing\n");

  if (currentlyInYoung) {
    // Only switch back now if the config says allocInYoung. Otherwise
    // wait until tti.
    getHeap().deserializeEnd();
  }
}

void Runtime::populateHeaderRuntimeConfig(SerializeHeader &header) {
  header.enableEval = enableEval;
  header.hasES6Promise = hasES6Promise_;
  header.hasES6Proxy = hasES6Proxy_;
  header.hasIntl = hasIntl_;
  header.bytecodeWarmupPercent = bytecodeWarmupPercent_;
  header.trackIO = trackIO_;
}

void Runtime::checkHeaderRuntimeConfig(SerializeHeader &header) const {
  if (header.enableEval != enableEval) {
    hermes_fatal(
        "serialize/deserialize Runtime Configs don't match (enableEval)");
  }
  if (header.hasES6Promise != hasES6Promise_) {
    hermes_fatal(
        "serialize/deserialize Runtime Configs don't match (es6Promise)");
  }
  if (header.hasES6Proxy != hasES6Proxy_) {
    hermes_fatal(
        "serialize/deserialize Runtime Configs don't match (es6Proxy)");
  }
  if (header.hasIntl != hasIntl_) {
    hermes_fatal("serialize/deserialize Runtime Configs don't match (intl)");
  }

  if (header.bytecodeWarmupPercent != bytecodeWarmupPercent_) {
    hermes_fatal(
        "serialize/deserialize Runtime Configs don't match (bytecodeWarmupPercent)");
  }
  if (header.trackIO != trackIO_) {
    hermes_fatal("serialize/deserialize Runtime Configs don't match (trackIO)");
  }
}
#endif

ExecutionStatus Runtime::notifyTimeout() {
  // TODO: allow a vector of callbacks.
  return raiseTimeoutError();
}

#ifdef HERMES_ENABLE_ALLOCATION_LOCATION_TRACES

std::pair<const CodeBlock *, const inst::Inst *>
Runtime::getCurrentInterpreterLocation(const inst::Inst *ip) const {
  assert(ip && "IP being null implies we're not currently in the interpreter.");
  auto callFrames = getStackFrames();
  const CodeBlock *codeBlock = nullptr;
  for (auto frameIt = callFrames.begin(); frameIt != callFrames.end();
       ++frameIt) {
    codeBlock = frameIt->getCalleeCodeBlock();
    if (codeBlock) {
      break;
    } else {
      ip = frameIt->getSavedIP();
    }
  }
  assert(codeBlock && "Could not find CodeBlock.");
  return {codeBlock, ip};
}

StackTracesTreeNode *Runtime::getCurrentStackTracesTreeNode(
    const inst::Inst *ip) {
  assert(stackTracesTree_ && "Runtime not configured to track alloc stacks");
  assert(
      (getHeap().getAllocationLocationTracker().isEnabled() ||
       getHeap().getSamplingAllocationTracker().isEnabled()) &&
      "AllocationLocationTracker not enabled");
  if (!ip) {
    return nullptr;
  }
  const CodeBlock *codeBlock;
  std::tie(codeBlock, ip) = getCurrentInterpreterLocation(ip);
  return stackTracesTree_->getStackTrace(this, codeBlock, ip);
}

void Runtime::enableAllocationLocationTracker(
    std::function<void(
        uint64_t,
        std::chrono::microseconds,
        std::vector<GCBase::AllocationLocationTracker::HeapStatsUpdate>)>
        fragmentCallback) {
  if (!stackTracesTree_) {
    stackTracesTree_ = std::make_unique<StackTracesTree>();
  }
  stackTracesTree_->syncWithRuntimeStack(this);
  getHeap().enableHeapProfiler(std::move(fragmentCallback));
}

void Runtime::disableAllocationLocationTracker(bool clearExistingTree) {
  getHeap().disableHeapProfiler();
  if (clearExistingTree) {
    stackTracesTree_.reset();
  }
}

void Runtime::enableSamplingHeapProfiler(
    size_t samplingInterval,
    int64_t seed) {
  if (!stackTracesTree_) {
    stackTracesTree_ = std::make_unique<StackTracesTree>();
  }
  stackTracesTree_->syncWithRuntimeStack(this);
  getHeap().enableSamplingHeapProfiler(samplingInterval, seed);
}

void Runtime::disableSamplingHeapProfiler(llvh::raw_ostream &os) {
  getHeap().disableSamplingHeapProfiler(os);
  stackTracesTree_.reset();
}

void Runtime::popCallStackImpl() {
  assert(stackTracesTree_ && "Runtime not configured to track alloc stacks");
  stackTracesTree_->popCallStack();
}

void Runtime::pushCallStackImpl(
    const CodeBlock *codeBlock,
    const inst::Inst *ip) {
  assert(stackTracesTree_ && "Runtime not configured to track alloc stacks");
  stackTracesTree_->pushCallStack(this, codeBlock, ip);
}

#else // !defined(HERMES_ENABLE_ALLOCATION_LOCATION_TRACES)

std::pair<const CodeBlock *, const inst::Inst *>
Runtime::getCurrentInterpreterLocation(const inst::Inst *ip) const {
  return {nullptr, nullptr};
}

StackTracesTreeNode *Runtime::getCurrentStackTracesTreeNode(
    const inst::Inst *ip) {
  return nullptr;
}

void Runtime::enableAllocationLocationTracker(
    std::function<void(
        uint64_t,
        std::chrono::microseconds,
        std::vector<GCBase::AllocationLocationTracker::HeapStatsUpdate>)>) {}

void Runtime::disableAllocationLocationTracker(bool) {}

void Runtime::enableSamplingHeapProfiler(size_t, int64_t) {}

void Runtime::disableSamplingHeapProfiler(llvh::raw_ostream &) {}

void Runtime::popCallStackImpl() {}

void Runtime::pushCallStackImpl(const CodeBlock *, const inst::Inst *) {}

#endif // !defined(HERMES_ENABLE_ALLOCATION_LOCATION_TRACES)

} // namespace vm
} // namespace hermes

#undef DEBUG_TYPE<|MERGE_RESOLUTION|>--- conflicted
+++ resolved
@@ -177,13 +177,7 @@
       crashCallbackKey_(
           crashMgr_->registerCallback([this](int fd) { crashCallback(fd); })),
       codeCoverageProfiler_(std::make_unique<CodeCoverageProfiler>(this)),
-<<<<<<< HEAD
-      gcEventCallback_(runtimeConfig.getGCConfig().getCallback()),
-      allowFunctionToStringWithRuntimeSource_(
-          runtimeConfig.getAllowFunctionToStringWithRuntimeSource()) {
-=======
       gcEventCallback_(runtimeConfig.getGCConfig().getCallback()) {
->>>>>>> 0bac657c
   assert(
       (void *)this == (void *)(HandleRootOwner *)this &&
       "cast to HandleRootOwner should be no-op");
