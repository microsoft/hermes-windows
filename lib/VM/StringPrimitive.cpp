--- conflicted
+++ resolved
@@ -107,11 +107,7 @@
 }
 
 static ExecutionStatus convertUtf8ToUtf16(
-<<<<<<< HEAD
-    Runtime *runtime,
-=======
-    Runtime &runtime,
->>>>>>> ee8941b8
+    Runtime &runtime,
     UTF8Ref utf8,
     bool IgnoreInputErrors,
     std::u16string &out) {
@@ -131,29 +127,17 @@
       if (IgnoreInputErrors) {
         break;
       }
-<<<<<<< HEAD
-      return runtime->raiseRangeError(
-=======
       return runtime.raiseRangeError(
->>>>>>> ee8941b8
           "Malformed UTF8 input: partial character in input");
     case llvh::ConversionResult::sourceIllegal:
       if (IgnoreInputErrors) {
         break;
       }
-<<<<<<< HEAD
-      return runtime->raiseRangeError("Malformed UTF8 input: illegal sequence");
-    case llvh::ConversionResult::conversionOK:
-      break;
-    case llvh::ConversionResult::targetExhausted:
-      return runtime->raiseRangeError(
-=======
       return runtime.raiseRangeError("Malformed UTF8 input: illegal sequence");
     case llvh::ConversionResult::conversionOK:
       break;
     case llvh::ConversionResult::targetExhausted:
       return runtime.raiseRangeError(
->>>>>>> ee8941b8
           "Cannot allocate memory for UTF8 to UTF16 conversion.");
   }
 
@@ -162,11 +146,7 @@
 }
 
 CallResult<HermesValue> StringPrimitive::createEfficient(
-<<<<<<< HEAD
-    Runtime *runtime,
-=======
-    Runtime &runtime,
->>>>>>> ee8941b8
+    Runtime &runtime,
     UTF8Ref str,
     bool IgnoreInputErrors) {
   const uint8_t *utf8 = str.data();
