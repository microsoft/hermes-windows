--- conflicted
+++ resolved
@@ -73,10 +73,7 @@
       0,
       0,
       0,
-<<<<<<< HEAD
-=======
       0,
->>>>>>> 0bac657c
       debugOffset,
       options};
   // Write BytecodeFileHeader to the buffer.
