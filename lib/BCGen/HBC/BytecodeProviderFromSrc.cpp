--- conflicted
+++ resolved
@@ -76,11 +76,8 @@
   cjsModuleTable_ = module_->getCJSModuleTable();
   cjsModuleTableStatic_ = module_->getCJSModuleTableStatic();
 
-<<<<<<< HEAD
-=======
   functionSourceTable_ = module_->getFunctionSourceTable();
 
->>>>>>> 0bac657c
   debugInfo_ = &module_->getDebugInfo();
 }
 
@@ -171,11 +168,6 @@
     context->setLazyCompilation(true);
   }
 
-<<<<<<< HEAD
-  context->setAllowFunctionToStringWithRuntimeSource(
-      compileFlags.allowFunctionToStringWithRuntimeSource);
-=======
->>>>>>> 0bac657c
   context->setGeneratorEnabled(compileFlags.enableGenerator);
   context->setDebugInfoSetting(
       compileFlags.debug ? DebugInfoSetting::ALL : DebugInfoSetting::THROWING);
