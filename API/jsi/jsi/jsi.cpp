--- conflicted
+++ resolved
@@ -461,9 +461,6 @@
 }
 #endif
 
-<<<<<<< HEAD
-Pointer& Pointer::operator=(Pointer&& other) JSI_NOEXCEPT_15 {
-=======
 void Runtime::setRuntimeDataImpl(
     const UUID& uuid,
     const void* data,
@@ -520,8 +517,7 @@
   return nullptr;
 }
 
-Pointer& Pointer::operator=(Pointer&& other) noexcept {
->>>>>>> c4b08472
+Pointer& Pointer::operator=(Pointer&& other) JSI_NOEXCEPT_15 {
   if (ptr_) {
     ptr_->invalidate();
   }
