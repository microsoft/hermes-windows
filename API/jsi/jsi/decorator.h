--- conflicted
+++ resolved
@@ -126,18 +126,12 @@
       const std::shared_ptr<const PreparedJavaScript>& js) override {
     return plain().evaluatePreparedJavaScript(js);
   }
-<<<<<<< HEAD
 #if JSI_VERSION >= 12
   void queueMicrotask(const jsi::Function& callback) override {
     return plain().queueMicrotask(callback);
   }
 #endif
 #if JSI_VERSION >= 4
-=======
-  void queueMicrotask(const jsi::Function& callback) override {
-    return plain().queueMicrotask(callback);
-  }
->>>>>>> 7bda0c26
   bool drainMicrotasks(int maxMicrotasksHint) override {
     return plain().drainMicrotasks(maxMicrotasksHint);
   }
@@ -279,10 +273,6 @@
   }
 #endif
 
-  void setExternalMemoryPressure(const Object& obj, size_t amt) override {
-    plain_.setExternalMemoryPressure(obj, amt);
-  }
-
   Value getProperty(const Object& o, const PropNameID& name) override {
     return plain_.getProperty(o, name);
   };
@@ -577,14 +567,13 @@
     Around around{with_};
     return RD::evaluatePreparedJavaScript(js);
   }
-<<<<<<< HEAD
+#if JSI_VERSION >= 12
+  void queueMicrotask(const Function& callback) override {
+    Around around{with_};
+    RD::queueMicrotask(callback);
+  }
+#endif
 #if JSI_VERSION >= 4
-=======
-  void queueMicrotask(const Function& callback) override {
-    Around around{with_};
-    RD::queueMicrotask(callback);
-  }
->>>>>>> 7bda0c26
   bool drainMicrotasks(int maxMicrotasksHint) override {
     Around around{with_};
     return RD::drainMicrotasks(maxMicrotasksHint);
