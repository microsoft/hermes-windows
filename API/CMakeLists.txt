--- conflicted
+++ resolved
@@ -1,4 +1,3 @@
-<<<<<<< HEAD
 # Copyright (c) Meta Platforms, Inc. and affiliates.
 #
 # This source code is licensed under the MIT license found in the
@@ -8,14 +7,4 @@
 add_subdirectory(hermes_abi)
 add_subdirectory(hermes_sandbox)
 add_subdirectory(hermes_shared)
-add_subdirectory(hermes_node_api_jsi)
-=======
-# Copyright (c) Meta Platforms, Inc. and affiliates.
-#
-# This source code is licensed under the MIT license found in the
-# LICENSE file in the root directory of this source tree.
-
-add_subdirectory(hermes)
-add_subdirectory(hermes_abi)
-add_subdirectory(hermes_sandbox)
->>>>>>> 7bda0c26
+add_subdirectory(hermes_node_api_jsi)