# Copyright (c) Meta Platforms, Inc. and affiliates.
#
# This source code is licensed under the MIT license found in the
# LICENSE file in the root directory of this source tree.

# compileJS uses neither exceptions nor RTTI
add_hermes_library(compileJS CompileJS.cpp LINK_LIBS hermesPublic hermesHBCBackend)

if(HERMES_ENABLE_DEBUGGER)
  if(HERMES_ENABLE_TOOLS AND NOT WIN32)
    add_subdirectory(inspector/chrome/cli)
  endif()

  # Some inspector sources need to be built without RTTI because they consume
  # internal data structures compiled without RTTI.
  set(INSPECTOR_NO_EH_RTTI_SOURCES
    inspector/chrome/JSONValueInterfaces.cpp
    inspector/chrome/MessageConverters.cpp
    inspector/chrome/MessageInterfaces.cpp
    inspector/chrome/MessageTypes.cpp
  )

  if (NOT HERMES_ENABLE_EH_RTTI)
    if (GCC_COMPATIBLE)
      set_property(SOURCE ${INSPECTOR_NO_EH_RTTI_SOURCES} APPEND_STRING
        PROPERTY COMPILE_FLAGS "-fno-exceptions -fno-rtti")
    elseif (MSVC)
      set_property(SOURCE ${INSPECTOR_NO_EH_RTTI_SOURCES} APPEND_STRING
        PROPERTY COMPILE_FLAGS "/EHs-c- /GR-")
    endif ()
  endif ()

  set(CDP_API_SOURCES
    cdp/CDPAgent.cpp
    cdp/ConsoleMessage.cpp
    cdp/DebuggerDomainAgent.cpp
    cdp/ProfilerDomainAgent.cpp
    cdp/RemoteObjectsTable.cpp
    cdp/RuntimeDomainAgent.cpp
  )

  set(INSPECTOR_API_SOURCES
    inspector/chrome/CallbackOStream.cpp
    inspector/chrome/CDPHandler.cpp
    inspector/chrome/RemoteObjectConverters.cpp
    inspector/RuntimeAdapter.cpp
    ${CDP_API_SOURCES}
    ${INSPECTOR_NO_EH_RTTI_SOURCES}
  )

  # Even in lean builds, the inspector needs the parser to parse JSON.
  set(INSPECTOR_DEPS hermesParser)
endif()

add_hermes_library(synthTraceParser SynthTraceParser.cpp LINK_LIBS hermesSupport hermesParser synthTrace)

# All remaining targets in this file use both exceptions and RTTI.
set(HERMES_ENABLE_EH_RTTI ON)

add_subdirectory(cdp)

# List the files that define exported functions explicitly, and they can link
# against the internal functionality they need.
set(api_sources
  hermes.cpp
  DebuggerAPI.cpp
  AsyncDebuggerAPI.cpp
  RuntimeTaskRunner.cpp
  ${INSPECTOR_API_SOURCES}
  )

file(GLOB api_headers ${CMAKE_CURRENT_SOURCE_DIR}/*.h)
file(GLOB api_public_headers ${PROJECT_SOURCE_DIR}/public/hermes/Public/*.h)

if(HERMES_THREAD_SAFETY_ANALYSIS)
  set(TSA_SOURCES
    AsyncDebuggerAPI.cpp
    ${CDP_API_SOURCES}
  )
  if("${CMAKE_CXX_COMPILER_ID}" MATCHES "Clang")
    set_property(SOURCE ${TSA_SOURCES} APPEND_STRING PROPERTY
      COMPILE_FLAGS "-Wthread-safety -Werror=thread-safety-analysis -D_LIBCPP_ENABLE_THREAD_SAFETY_ANNOTATIONS")
  endif()
endif()

add_hermes_library(synthTrace hermes_tracing.cpp SynthTrace.cpp TracingRuntime.cpp
  LINK_LIBS libhermes hermesPlatform)

add_hermes_library(timerStats TimerStats.cpp LINK_LIBS jsi hermesSupport)

add_hermes_library(traceInterpreter TraceInterpreter.cpp
  LINK_LIBS libhermes hermesInstrumentation synthTrace synthTraceParser)

add_library(libhermes ${api_sources})
target_link_libraries(libhermes PUBLIC jsi PRIVATE hermesVMRuntime ${INSPECTOR_DEPS})
target_link_options(libhermes PRIVATE ${HERMES_EXTRA_LINKER_FLAGS})

# Export the required header directory
target_include_directories(libhermes PUBLIC .. ../../public ${HERMES_JSI_DIR})

# Avoid becoming liblibhermes (and there's already a target called 'hermes')
<<<<<<< HEAD
# TODO: (vmoroz) Make conditional
#set_target_properties(libhermes PROPERTIES OUTPUT_NAME hermes)
=======
set_target_properties(libhermes PROPERTIES OUTPUT_NAME hermes)
>>>>>>> 7bda0c26

# Create a lean version of libhermes in the same way.
add_library(libhermes_lean ${api_sources})
target_link_libraries(libhermes_lean PUBLIC jsi PRIVATE hermesVMRuntimeLean ${INSPECTOR_DEPS})
target_link_options(libhermes_lean PRIVATE ${HERMES_EXTRA_LINKER_FLAGS})
target_include_directories(libhermes_lean PUBLIC .. ../../public ${HERMES_JSI_DIR})
set_target_properties(libhermes_lean PROPERTIES OUTPUT_NAME hermes_lean)

if(APPLE AND HERMES_BUILD_APPLE_FRAMEWORK)
  set_target_properties(libhermes PROPERTIES
    FRAMEWORK TRUE
    VERSION ${PROJECT_VERSION}
    SOVERSION ${PROJECT_VERSION}
    FRAMEWORK_VERSION ${PROJECT_VERSION_MAJOR}
    MACOSX_FRAMEWORK_SHORT_VERSION_STRING ${PROJECT_VERSION}
    MACOSX_FRAMEWORK_BUNDLE_VERSION ${PROJECT_VERSION}
    MACOSX_FRAMEWORK_IDENTIFIER dev.hermesengine.${HERMES_APPLE_TARGET_PLATFORM}
  )
  # Install headers into `Headers` while keeping required directory structure
  set_source_files_properties(${api_headers} PROPERTIES
    MACOSX_PACKAGE_LOCATION Headers
  )
  set_source_files_properties(${api_public_headers} PROPERTIES
    MACOSX_PACKAGE_LOCATION Headers/Public
  )
  if(HERMES_ENABLE_BITCODE)
    target_compile_options(libhermes PUBLIC "-fembed-bitcode")
    target_link_options(libhermes PUBLIC "-fembed-bitcode")
  endif()
  # Define the deployment target in the frameworks metadata
  if(HERMES_APPLE_TARGET_PLATFORM MATCHES "iphone")
    add_custom_command(TARGET libhermes POST_BUILD
      COMMAND /usr/libexec/PlistBuddy -c "Add :MinimumOSVersion string ${CMAKE_OSX_DEPLOYMENT_TARGET}" $<TARGET_FILE_DIR:libhermes>/Info.plist
    )
  elseif(HERMES_APPLE_TARGET_PLATFORM MATCHES "catalyst")
    add_custom_command(TARGET libhermes POST_BUILD
      COMMAND /usr/libexec/PlistBuddy -c "Add :LSMinimumSystemVersion string ${CMAKE_OSX_DEPLOYMENT_TARGET}" $<TARGET_FILE_DIR:libhermes>/Resources/Info.plist
    )
  elseif(HERMES_APPLE_TARGET_PLATFORM MATCHES "macos")
    add_custom_command(TARGET libhermes POST_BUILD
      COMMAND /usr/libexec/PlistBuddy -c "Add :LSMinimumSystemVersion string ${CMAKE_OSX_DEPLOYMENT_TARGET}" $<TARGET_FILE_DIR:libhermes>/Resources/Info.plist
    )
  elseif(HERMES_APPLE_TARGET_PLATFORM MATCHES "xr")
    if(CMAKE_VERSION VERSION_LESS 3.28.4)
      message("VisionOS Simulator requires CMake version >= 3.28.4")
    endif()

    add_custom_command(TARGET libhermes POST_BUILD
      COMMAND /usr/libexec/PlistBuddy -c "Add :MinimumOSVersion string ${CMAKE_OSX_DEPLOYMENT_TARGET}" $<TARGET_FILE_DIR:libhermes>/Info.plist
    )
  endif()
endif()

if("${CMAKE_CXX_COMPILER_ID}" MATCHES "MSVC")
  # Same as above, but for windows. Note that there is no equivalent of -fvisibility=default.
  set(compile_flags "")

  # Enable exeption
  set(compile_flags "${compile_flags} /EHsc")

  # Enable RTTI
  set(compile_flags "${compile_flags} /GR")

  # Generate PDBs
  set(compile_flags "${compile_flags} /Zi")
endif()

set_target_properties(libhermes PROPERTIES
  COMPILE_FLAGS "${compile_flags}"
)

install(TARGETS libhermes
  RUNTIME DESTINATION bin
  LIBRARY DESTINATION lib
  ARCHIVE DESTINATION lib
  FRAMEWORK DESTINATION Library/Frameworks/${HERMES_APPLE_TARGET_PLATFORM}
)
# Install headers into `include` while keeping required directory structure
install(DIRECTORY "${PROJECT_SOURCE_DIR}/API/hermes" DESTINATION include
  FILES_MATCHING PATTERN "*.h"
  PATTERN "synthtest" EXCLUDE)

# Create debug symbols (dSYM) bundle for Apple platform dylibs/frameworks
# Largely inspired by https://github.com/llvm/llvm-project/blob/6701993027f8af172d7ba697884459261b00e3c6/llvm/cmake/modules/AddLLVM.cmake#L1934-L1986
if(HERMES_BUILD_APPLE_DSYM)
  if(CMAKE_CXX_FLAGS MATCHES "-flto")
    set(lto_object ${CMAKE_CURRENT_BINARY_DIR}/${CMAKE_CFG_INTDIR}/libhermes-lto.o)
    set_property(TARGET libhermes APPEND_STRING PROPERTY LINK_FLAGS " -Wl,-object_path_lto,${lto_object}")
  endif()

  get_target_property(DSYM_PATH libhermes LOCATION)
  if(HERMES_BUILD_APPLE_FRAMEWORK)
    get_filename_component(DSYM_PATH ${DSYM_PATH} DIRECTORY)
  endif()
  set(DSYM_PATH "${DSYM_PATH}.dSYM")

  if(NOT CMAKE_DSYMUTIL)
    set(CMAKE_DSYMUTIL xcrun dsymutil)
  endif()
  add_custom_command(TARGET libhermes POST_BUILD
    COMMAND ${CMAKE_DSYMUTIL} $<TARGET_FILE:libhermes> --out ${DSYM_PATH}
    BYPRODUCTS ${DSYM_PATH}
  )

  if(HERMES_BUILD_APPLE_FRAMEWORK)
    install(DIRECTORY ${DSYM_PATH} DESTINATION Library/Frameworks/${HERMES_APPLE_TARGET_PLATFORM})
  else()
    install(DIRECTORY ${DSYM_PATH} DESTINATION lib)
  endif()
endif()<|MERGE_RESOLUTION|>--- conflicted
+++ resolved
@@ -99,12 +99,8 @@
 target_include_directories(libhermes PUBLIC .. ../../public ${HERMES_JSI_DIR})
 
 # Avoid becoming liblibhermes (and there's already a target called 'hermes')
-<<<<<<< HEAD
 # TODO: (vmoroz) Make conditional
 #set_target_properties(libhermes PROPERTIES OUTPUT_NAME hermes)
-=======
-set_target_properties(libhermes PROPERTIES OUTPUT_NAME hermes)
->>>>>>> 7bda0c26
 
 # Create a lean version of libhermes in the same way.
 add_library(libhermes_lean ${api_sources})
