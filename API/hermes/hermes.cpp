--- conflicted
+++ resolved
@@ -254,7 +254,6 @@
 
 } // namespace
 
-<<<<<<< HEAD
 struct HermesStringImpl : public IHermesString {
   virtual const char *c_str() override {
     return str_.c_str();
@@ -264,7 +263,7 @@
   std::string str_;
   ~HermesStringImpl() {}
 };
-=======
+
 // Recording timing stats for every JS<->C++ transition has some overhead, so
 // applications where such transitions are extremely frequent may want to define
 // the HERMESJSI_DISABLE_STATS_TIMER symbol to save this overhead.
@@ -275,7 +274,6 @@
   auto &_stats = (rt).runtime_.getRuntimeStats(); \
   const vm::instrumentation::RAIITimer _timer{desc, _stats, _stats.field};
 #endif
->>>>>>> 98f50286
 
 class HermesRuntimeImpl final : public HermesRuntime,
                                 private InstallHermesFatalErrorHandler,
