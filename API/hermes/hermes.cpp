--- conflicted
+++ resolved
@@ -581,11 +581,10 @@
   jsi::Value evaluateJavaScript(
       const std::shared_ptr<const jsi::Buffer> &buffer,
       const std::string &sourceURL) override;
-<<<<<<< HEAD
+#if JSI_VERSION >= 12
+  void queueMicrotask(const jsi::Function &callback) override;
+#endif
 #if JSI_VERSION >= 4
-=======
-  void queueMicrotask(const jsi::Function &callback) override;
->>>>>>> 7bda0c26
   bool drainMicrotasks(int maxMicrotasksHint = -1) override;
 #endif
   jsi::Object global() override;
@@ -644,13 +643,9 @@
       const jsi::Object &) override;
   void setNativeState(const jsi::Object &, std::shared_ptr<jsi::NativeState>)
       override;
-<<<<<<< HEAD
 #endif
   void setExternalMemoryPressure(const jsi::Object &, size_t) override;
 
-=======
-  void setExternalMemoryPressure(const jsi::Object &, size_t) override;
->>>>>>> 7bda0c26
   jsi::Value getProperty(const jsi::Object &, const jsi::PropNameID &name)
       override;
   jsi::Value getProperty(const jsi::Object &, const jsi::String &name) override;
@@ -1545,9 +1540,7 @@
   return evaluateJavaScriptWithSourceMap(buffer, nullptr, sourceURL);
 }
 
-<<<<<<< HEAD
-#if JSI_VERSION >= 4
-=======
+#if JSI_VERSION >= 12
 void HermesRuntimeImpl::queueMicrotask(const jsi::Function &callback) {
   if (LLVM_UNLIKELY(!runtime_.hasMicrotaskQueue())) {
     throw jsi::JSINativeException(
@@ -1558,8 +1551,9 @@
       vm::Handle<vm::Callable>::vmcast(&phv(callback));
   runtime_.enqueueJob(handle.get());
 }
-
->>>>>>> 7bda0c26
+#endif
+
+#if JSI_VERSION >= 4
 bool HermesRuntimeImpl::drainMicrotasks(int maxMicrotasksHint) {
   if (runtime_.hasMicrotaskQueue()) {
     checkStatus(runtime_.drainJobs());
@@ -1973,76 +1967,6 @@
   ns->setContext(reinterpret_cast<void *>(amt));
 }
 
-void HermesRuntimeImpl::setExternalMemoryPressure(
-    const jsi::Object &obj,
-    size_t amt) {
-  vm::GCScope gcScope(runtime_);
-  auto h = handle(obj);
-  if (h->isProxyObject())
-    throw jsi::JSINativeException("Cannot set external memory on Proxy");
-
-  // Check if the internal property is already set. If so, we can update the
-  // associated external memory in place.
-  vm::NamedPropertyDescriptor desc;
-  bool exists = vm::JSObject::getOwnNamedDescriptor(
-      h,
-      runtime_,
-      vm::Predefined::getSymbolID(
-          vm::Predefined::InternalPropertyExternalMemoryPressure),
-      desc);
-
-  vm::NativeState *ns;
-  if (exists) {
-    ns = vm::vmcast<vm::NativeState>(
-        vm::JSObject::getNamedSlotValueUnsafe(*h, runtime_, desc)
-            .getObject(runtime_));
-  } else {
-    auto debitMem = [](vm::GC &gc, vm::NativeState *ns) {
-      auto amt = reinterpret_cast<uintptr_t>(ns->context());
-      gc.debitExternalMemory(ns, amt);
-    };
-
-    // This is the first time adding external memory to this object. Create a
-    // new NativeState. We use the context pointer to store the external memory
-    // amount.
-    auto nsHnd = runtime_.makeHandle(vm::NativeState::create(
-        runtime_, reinterpret_cast<void *>(0), debitMem));
-
-    // Use defineNewOwnProperty to create the new property since we know it
-    // doesn't exist. Note that this also bypasses the extensibility check on
-    // the object.
-    auto res = vm::JSObject::defineNewOwnProperty(
-        h,
-        runtime_,
-        vm::Predefined::getSymbolID(
-            vm::Predefined::InternalPropertyExternalMemoryPressure),
-        vm::PropertyFlags::defaultNewNamedPropertyFlags(),
-        nsHnd);
-    checkStatus(res);
-    ns = *nsHnd;
-  }
-
-  auto curAmt = reinterpret_cast<uintptr_t>(ns->context());
-  assert(llvh::isUInt<32>(curAmt) && "Amount is too large.");
-
-  // The GC does not support adding more than a 32 bit amount.
-  if (!llvh::isUInt<32>(amt))
-    throw jsi::JSINativeException("Amount is too large.");
-
-  // Try to credit or debit the delta depending on whether the new amount is
-  // larger.
-  if (amt > curAmt) {
-    auto delta = amt - curAmt;
-    if (!runtime_.getHeap().canAllocExternalMemory(delta))
-      throw jsi::JSINativeException("External memory is too high.");
-    runtime_.getHeap().creditExternalMemory(ns, delta);
-  } else {
-    runtime_.getHeap().debitExternalMemory(ns, curAmt - amt);
-  }
-
-  ns->setContext(reinterpret_cast<void *>(amt));
-}
-
 jsi::Value HermesRuntimeImpl::getProperty(
     const jsi::Object &obj,
     const jsi::String &name) {
