--- conflicted
+++ resolved
@@ -1173,6 +1173,10 @@
 };
 } // namespace
 
+::hermes::vm::Runtime &getVMRuntime(HermesRuntime &runtime) noexcept {
+  return static_cast<HermesRuntimeImpl &>(runtime).runtime_;
+}
+
 jsi::ICast *HermesRootAPI::castInterface(const jsi::UUID &interfaceUUID) {
   if (interfaceUUID == IHermesRootAPI::uuid) {
     return static_cast<IHermesRootAPI *>(this);
@@ -1183,13 +1187,6 @@
   return nullptr;
 }
 
-<<<<<<< HEAD
-::hermes::vm::Runtime &getVMRuntime(HermesRuntime &runtime) noexcept {
-  return static_cast<HermesRuntimeImpl &>(runtime).runtime_;
-}
-
-bool HermesRuntime::isHermesBytecode(const uint8_t *data, size_t len) {
-=======
 std::unique_ptr<HermesRuntime> HermesRootAPI::makeHermesRuntime(
     const vm::RuntimeConfig &runtimeConfig) {
 #ifdef HERMESVM_PLATFORM_LOGGING
@@ -1218,7 +1215,6 @@
 }
 
 bool HermesRootAPI::isHermesBytecode(const uint8_t *data, size_t len) {
->>>>>>> c4b08472
   return hbc::BCProviderFromBuffer::isBytecodeStream(
       llvh::ArrayRef<uint8_t>(data, len));
 }
@@ -2780,42 +2776,8 @@
 
 std::unique_ptr<HermesRuntime> makeHermesRuntime(
     const vm::RuntimeConfig &runtimeConfig) {
-<<<<<<< HEAD
-  // This is insurance against someone adding data members to
-  // HermesRuntime.  If on some weird platform it fails, it can be
-  // updated or removed.
-  static_assert(
-      sizeof(HermesRuntime) == sizeof(void *),
-      "HermesRuntime should only include a vtable ptr");
-
-#if defined(HERMESVM_PLATFORM_LOGGING)
-  auto ret = std::make_unique<HermesRuntimeImpl>(
-      runtimeConfig.rebuild()
-          .withGCConfig(runtimeConfig.getGCConfig()
-                            .rebuild()
-                            .withShouldRecordStats(true)
-                            .build())
-          .build());
-#else
-  auto ret = std::make_unique<HermesRuntimeImpl>(runtimeConfig);
-#endif
-
-#ifdef HERMES_ENABLE_DEBUGGER
-  // Only HermesRuntime can create a debugger instance.  This requires
-  // the setter and not using make_unique, so the call to new is here
-  // in this function, which is a friend of debugger::Debugger.
-  ret->setDebugger(
-      std::unique_ptr<debugger::Debugger>(
-          new debugger::Debugger(ret.get(), ret->runtime_)));
-#else
-  ret->setDebugger(std::make_unique<debugger::Debugger>());
-#endif
-
-  return ret;
-=======
   auto *api = jsi::castInterface<IHermesRootAPI>(makeHermesRootAPI());
   return api->makeHermesRuntime(runtimeConfig);
->>>>>>> c4b08472
 }
 
 std::unique_ptr<jsi::ThreadSafeRuntime> makeThreadSafeHermesRuntime(
