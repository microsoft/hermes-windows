--- conflicted
+++ resolved
@@ -45,13 +45,9 @@
       const std::shared_ptr<const jsi::Buffer> &buffer,
       const std::string &sourceURL) override;
 
-<<<<<<< HEAD
-  bool drainMicrotasks(int maxMicrotasksHint = -1) override;
-=======
 #if JSI_VERSION >= 4
   bool drainMicrotasks(int maxMicrotasksHint = -1) override;
 #endif
->>>>>>> b21aafbc
 
   jsi::Object createObject() override;
   jsi::Object createObject(std::shared_ptr<jsi::HostObject> ho) override;
@@ -73,13 +69,9 @@
   jsi::PropNameID createPropNameIDFromUtf8(const uint8_t *utf8, size_t length)
       override;
   jsi::PropNameID createPropNameIDFromString(const jsi::String &str) override;
-<<<<<<< HEAD
-  jsi::PropNameID createPropNameIDFromSymbol(const jsi::Symbol &sym) override;
-=======
 #if JSI_VERSION >= 5
   jsi::PropNameID createPropNameIDFromSymbol(const jsi::Symbol &sym) override;
 #endif
->>>>>>> b21aafbc
 
   jsi::Value getProperty(const jsi::Object &obj, const jsi::String &name)
       override;
