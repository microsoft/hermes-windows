--- conflicted
+++ resolved
@@ -1924,12 +1924,6 @@
       reinterpret_cast<NapiHostFunctionContext *>(context);
   NapiEnvironment &env = hfc->env_;
   assert(&runtime == &env.runtime());
-<<<<<<< HEAD
-  vm::instrumentation::RuntimeStats &stats = env.runtime().getRuntimeStats();
-  const vm::instrumentation::RAIITimer timer{
-      "Host Function", stats, stats.hostFunction};
-=======
->>>>>>> b21aafbc
 
   NapiHandleScope scope{env};
   NapiCallbackInfo callbackInfo{*hfc, hvArgs};
@@ -4896,15 +4890,8 @@
       return setResult(false, result);
     }
     if (lhsETag == vm::HermesValue::ETag::Symbol) {
-<<<<<<< HEAD
-    return setResult(phv(lhs)->getSymbol() == phv(rhs)->getSymbol(), result);
-=======
       return setResult(phv(lhs)->getSymbol() == phv(rhs)->getSymbol(), result);
     } else {
-      return setResult(phv(lhs)->getBool() == phv(rhs)->getBool(), result);
-    }
->>>>>>> b21aafbc
-  } else {
       return setResult(phv(lhs)->getBool() == phv(rhs)->getBool(), result);
     }
   } else {
@@ -4935,29 +4922,17 @@
   vm::MutableHandle<vm::SymbolID> nameHandle{runtime_};
   CHECK_NAPI(getUniqueSymbolID(utf8Name, length, &nameHandle));
 
-<<<<<<< HEAD
-  vm::Handle<vm::JSObject> prototypeHandle{
-      makeHandle(vm::JSObject::create(runtime_))};
-=======
   vm::Handle<vm::JSObject> parentHandle =
       vm::Handle<vm::JSObject>::vmcast(&runtime_.functionPrototype);
->>>>>>> b21aafbc
 
   std::unique_ptr<NapiHostFunctionContext> context =
       std::make_unique<NapiHostFunctionContext>(
           *this, constructor, callbackData);
-<<<<<<< HEAD
-  vm::CallResult<vm::Handle<vm::FinalizableNativeConstructor>> ctorRes =
-      vm::FinalizableNativeConstructor::create(
-          runtime_,
-          context.release(),
-=======
   vm::PseudoHandle<vm::NativeConstructor> ctorRes =
       vm::NativeConstructor::create(
           runtime_,
           parentHandle,
           context.get(),
->>>>>>> b21aafbc
           &NapiHostFunctionContext::func,
           /*paramCount:*/ 0,
           vm::NativeConstructor::creatorFunction<vm::JSObject>,
@@ -5563,12 +5538,8 @@
   NapiHandleScope scope{*this, result};
   vm::Handle<vm::JSArrayBuffer> buffer = makeHandle(vm::JSArrayBuffer::create(
       runtime_, makeHandle<vm::JSObject>(runtime_.arrayBufferPrototype)));
-<<<<<<< HEAD
-  CHECK_NAPI(checkJSErrorStatus(buffer->createDataBlock(runtime_, byteLength)));
-=======
   CHECK_NAPI(checkJSErrorStatus(
       vm::JSArrayBuffer::createDataBlock(runtime_, buffer, byteLength, true)));
->>>>>>> b21aafbc
   if (data != nullptr) {
     *data = buffer->getDataBlock(runtime_);
   }
@@ -5588,9 +5559,6 @@
   if (externalData != nullptr) {
     std::unique_ptr<NapiExternalBuffer> externalBuffer{new NapiExternalBuffer(
         env, externalData, byteLength, finalizeCallback, finalizeHint)};
-<<<<<<< HEAD
-    buffer->setExternalBuffer(runtime_, std::move(externalBuffer));
-=======
     vm::JSArrayBuffer::setExternalDataBlock(
         runtime_,
         buffer,
@@ -5601,7 +5569,6 @@
           std::unique_ptr<NapiExternalBuffer> externalBuffer(
               reinterpret_cast<NapiExternalBuffer *>(context));
         });
->>>>>>> b21aafbc
   }
   return scope.setResult(std::move(buffer));
 }
@@ -5639,12 +5606,7 @@
   vm::Handle<vm::JSArrayBuffer> buffer =
       makeHandle<vm::JSArrayBuffer>(arrayBuffer);
   RETURN_STATUS_IF_FALSE(buffer, napi_arraybuffer_expected);
-<<<<<<< HEAD
-  buffer->detach(runtime_.getHeap());
-  return clearLastNativeError();
-=======
   return checkJSErrorStatus(vm::JSArrayBuffer::detach(runtime_, buffer));
->>>>>>> b21aafbc
 }
 
 napi_status NapiEnvironment::isDetachedArrayBuffer(
@@ -5816,12 +5778,8 @@
 
   if (data != nullptr) {
     *data = array->attached(runtime_)
-<<<<<<< HEAD
-        ? array->getBuffer(runtime_)->getDataBlock() + array->getByteOffset()
-=======
         ? array->getBuffer(runtime_)->getDataBlock(runtime_) +
             array->getByteOffset()
->>>>>>> b21aafbc
         : nullptr;
   }
 
@@ -5888,11 +5846,7 @@
 
   if (data != nullptr) {
     *data = view->attached(runtime_)
-<<<<<<< HEAD
-        ? view->getBuffer(runtime_)->getDataBlock() + view->byteOffset()
-=======
         ? view->getBuffer(runtime_)->getDataBlock(runtime_) + view->byteOffset()
->>>>>>> b21aafbc
         : nullptr;
   }
 
