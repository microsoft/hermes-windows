version: 2.1

orbs:
  win: circleci/windows@2.4.0
  android: circleci/android@2.0.3
  node: circleci/node@4.7.0

workflows:
  version: 2
  build:
    jobs:
      - android
      - linux
      - macos
      - build-apple-runtime
      - test-macos
      - test-apple-runtime:
          requires:
            - build-apple-runtime
      - package-apple-runtime:
          requires:
            - test-macos
            - test-apple-runtime
      - windows
      - npm:
          requires:
            - android
            - linux
            - package-apple-runtime
            - windows
            - macos
      - emscripten
      - test-linux
      - test-e2e
      - test-e2e-intl
      - test-macos-test262

# Default settings for Apple jobs (apple-runtime, test-apple-runtime)
apple_defaults: &apple_defaults
  macos:
    xcode: 13.4.1
  resource_class: macos.x86.medium.gen2
  working_directory: ~/hermes
  environment:
    - TERM: dumb
    - HERMES_WS_DIR: /tmp/hermes
    # Homebrew currently breaks while updating:
    # https://discuss.circleci.com/t/brew-install-fails-while-updating/32992
    - HOMEBREW_NO_AUTO_UPDATE: 1

jobs:
  android:
    executor:
      name: android/android-machine
      tag: 2022.04.1
    working_directory: /home/circleci
    environment:
      HERMES_WS_DIR: /home/circleci
    steps:
      - run:
          name: Set up workspace and install dependencies
          command: |
            yes | sdkmanager "cmake;3.18.1" &
<<<<<<< HEAD
            mkdir -p "$HERMES_WS_DIR" "$HERMES_WS_DIR/output"
            ln -sf "$PWD" "$HERMES_WS_DIR/hermes"
            sudo apt-get update
            sudo apt-get install -y cmake ninja-build libicu-dev
            wait
            sudo cp /usr/bin/ninja /usr/bin/ninja.real
            # See top comment
            printf '%s\n' '#!/bin/sh' 'ninja.real -j4 "$@" || ninja.real -j1 "$@"' | sudo tee /usr/bin/ninja
            ln -sf /usr/bin/ninja /opt/android/sdk/cmake/3.18.1/bin/ninja
      - run:
          name: Build Hermes Compiler
          command: |
            cd "$HERMES_WS_DIR"
            cmake -S hermes -B build -G Ninja -DCMAKE_BUILD_TYPE=Release
=======
            sudo apt update && sudo apt install -y libicu-dev
      - checkout:
          path: hermes
      - run:
          name: Build Hermes Compiler
          command: |
            cmake -S hermes -B build
>>>>>>> b21aafbc
            # Build the Hermes compiler so that the cross compiler build can
            # access it to build the VM
            cmake --build ./build --target hermesc -j 4
      - run:
          name: Build Hermes for Android
          command: |
            cd hermes/android
            ./gradlew githubRelease
      - run:
          name: Copy artifacts
          command: |
            mkdir output
            cp build_android/distributions/hermes-runtime-android-*.tar.gz output
      - run:
          name: Checksum artifacts
          command: |
            cd output
            for file in *
            do
              sha256sum "$file" > "$file.sha256"
            done
      - store_artifacts:
          path: output
      - persist_to_workspace:
          root: output
          paths:
            - .

  linux:
    docker:
      - image: debian:bullseye
    working_directory: /root
    steps:
      - run:
          name: Install dependencies
          command: |
            apt update
            apt install -y git openssh-client cmake build-essential \
                libreadline-dev libicu-dev zip python3
      - checkout:
          path: hermes
<<<<<<< HEAD
      - run:
          name: Build Hermes for Linux
          command: |
            cmake -S hermes -B build -DHERMES_STATIC_LINK=ON -DCMAKE_BUILD_TYPE=Release \
              -DCMAKE_INTERPROCEDURAL_OPTIMIZATION=True -DCMAKE_CXX_FLAGS=-s -DCMAKE_C_FLAGS=-s \
              -DCMAKE_EXE_LINKER_FLAGS="-Wl,--whole-archive -lpthread -Wl,--no-whole-archive"
            cmake --build build --target check-hermes github-cli-release -j 4
            mkdir output && cp build/github/hermes-cli-*.tar.gz output
      - run:
          name: Checksum artifacts
          command: |
            cd output
            for file in *
            do
              sha256sum "$file" > "$file.sha256"
            done
=======
      - run:
          name: Build linux CLI
          command: |
            cmake -S hermes -B build_hdb -DHERMES_STATIC_LINK=ON -DCMAKE_BUILD_TYPE=Release \
              -DCMAKE_INTERPROCEDURAL_OPTIMIZATION=True -DCMAKE_CXX_FLAGS=-s -DCMAKE_C_FLAGS=-s \
              -DCMAKE_EXE_LINKER_FLAGS="-Wl,--whole-archive -lpthread -Wl,--no-whole-archive"
            cmake -S hermes -B build -DHERMES_STATIC_LINK=ON -DCMAKE_BUILD_TYPE=Release \
              -DCMAKE_INTERPROCEDURAL_OPTIMIZATION=True -DCMAKE_CXX_FLAGS=-s -DCMAKE_C_FLAGS=-s \
              -DCMAKE_EXE_LINKER_FLAGS="-Wl,--whole-archive -lpthread -Wl,--no-whole-archive" \
              -DHERMES_ENABLE_DEBUGGER=False
            cmake --build build_hdb --target hdb
            cmake --build build --target check-hermes hermes hvm hbcdump hermesc
      - run:
          name: Create CLI tarball
          environment:
            TAR_NAME: hermes-cli-linux.tar.gz
          command: |
            mkdir output staging
            cp build/bin/hermes build/bin/hvm build/bin/hbcdump \
              build/bin/hermesc build_hdb/bin/hdb staging
            tar -C staging -czvf output/${TAR_NAME} .
            shasum -a 256 output/${TAR_NAME} > output/${TAR_NAME}.sha256
>>>>>>> b21aafbc
      - store_artifacts:
          path: output
      - persist_to_workspace:
          root: output
          paths:
            - .

  test-linux:
    docker:
      - image: debian:bullseye
    working_directory: /root
    steps:
      - run:
          name: Install dependencies
          command: |
            apt update
            apt install -y git openssh-client cmake build-essential \
                libicu-dev zip python3
      - checkout:
          path: hermes
      - run:
          name: Run Hermes regression tests
          command: |
            cmake -S hermes -B build
            cmake --build build --target check-hermes all -j 4

  test-apple-runtime:
    <<: *apple_defaults
    steps:
      - checkout
      - restore_cache:
          key: v4-repo-{{ .Environment.CIRCLE_SHA1 }}
      - run:
          name: Install dependencies
          command: |
            brew install cmake ninja
      - run:
          name: Build the test application
          command: |
            pod install
          working_directory: test/ApplePlatformsIntegrationTestApp
      - run:
          name: Test MacOS application
          command: |
            xcodebuild test \
              -workspace ApplePlatformsIntegrationTests.xcworkspace \
              -configuration Debug \
              -destination 'platform=macOS' \
              -scheme ApplePlatformsIntegrationMacTests
          working_directory: test/ApplePlatformsIntegrationTestApp
      - run:
          name: Test iPhone application
          command: |
            xcodebuild test \
              -workspace ApplePlatformsIntegrationTests.xcworkspace \
              -configuration Debug \
              -destination 'platform=iOS Simulator,name=iPhone 11' \
              -scheme ApplePlatformsIntegrationMobileTests
          working_directory: test/ApplePlatformsIntegrationTestApp

  build-apple-runtime:
    <<: *apple_defaults
    steps:
      - checkout
      # TODO: Use a better cache key to avoid rebuilding whole framework
      # when it is not necessary
      - restore_cache:
          key: v4-repo-{{ .Environment.CIRCLE_SHA1 }}
      - run:
          name: Set up workspace
          command: mkdir -p /tmp/hermes/output
      - run:
          name: Install dependencies
          command: |
            brew install cmake ninja
            sudo gem install cocoapods
      - run:
          name: Build the iOS frameworks
          command: ./utils/build-ios-framework.sh
      - run:
          name: Build the Mac frameworks
          command: ./utils/build-mac-framework.sh
      - save_cache:
          key: v4-repo-{{ .Environment.CIRCLE_SHA1 }}
          paths:
            - ~/hermes/build_iphoneos
            - ~/hermes/build_catalyst
            - ~/hermes/build_iphonesimulator
            - ~/hermes/build_macosx
            - ~/hermes/destroot

  package-apple-runtime:
    <<: *apple_defaults
    steps:
      - checkout
      - restore_cache:
          key: v4-repo-{{ .Environment.CIRCLE_SHA1 }}
      - run:
          name: Set up workspace
          command: mkdir -p /tmp/hermes/output
      - run:
          name: Install dependencies
          command: |
            brew install cmake ninja
            sudo gem install cocoapods
      - run:
          name: Package the framework
          command: |
            . ./utils/build-apple-framework.sh

            mkdir -p /tmp/cocoapods-package-root/destroot
            cp -R ./destroot /tmp/cocoapods-package-root
            cp hermes-engine.podspec LICENSE /tmp/cocoapods-package-root

            tar -C /tmp/cocoapods-package-root/ -czvf /tmp/hermes/output/hermes-runtime-darwin-v$(get_release_version).tar.gz .
      - run:
          name: Checksum artifacts
          command: |
            cd /tmp/hermes/output
            for file in *
            do
              shasum -a 256 "$file" > "$file.sha256"
            done
      - store_artifacts:
          path: /tmp/hermes/output/
      - persist_to_workspace:
          root: /tmp/hermes/output/
          paths:
            - .

  macos:
    macos:
      xcode: 13.4.1
    steps:
      - checkout:
          path: hermes
      - run:
          name: Install dependencies
          command: |
            brew install cmake ninja
      - run:
          name: Build macOS CLI
          environment:
            RELEASE_FLAGS: -DCMAKE_BUILD_TYPE=Release -DCMAKE_INTERPROCEDURAL_OPTIMIZATION=True -DCMAKE_OSX_ARCHITECTURES=x86_64;arm64
          command: |
            cmake -S hermes -B build -G Ninja ${RELEASE_FLAGS} -DHERMES_ENABLE_DEBUGGER=False
            cmake --build ./build --target hermes hvm hbcdump hermesc check-hermes
            cmake -S hermes -B build_hdb -G Ninja ${RELEASE_FLAGS}
            cmake --build ./build_hdb --target hdb check-hermes
      - run:
          name: Create CLI tarball
          environment:
            TAR_NAME: hermes-cli-darwin.tar.gz
          command: |
            mkdir output staging
            cp build/bin/hermes build/bin/hvm build/bin/hbcdump \
              build/bin/hermesc build_hdb/bin/hdb staging
            tar -C staging -czvf output/${TAR_NAME} .
            shasum -a 256 output/${TAR_NAME} > output/${TAR_NAME}.sha256
      - store_artifacts:
          path: output
      - persist_to_workspace:
          root: output
          paths:
            - .

  test-macos:
    macos:
      xcode: 13.4.1
    steps:
      - checkout:
          path: hermes
      - run:
          name: Install dependencies
          command: |
            brew install cmake
      - run:
          name: Run MacOS regression tests in debug mode
          command: |
<<<<<<< HEAD
            cd "$HERMES_WS_DIR"
            cmake -S hermes -B build
=======
            cmake -S hermes -B build -GXcode
>>>>>>> b21aafbc
            cmake --build ./build
            cmake --build ./build --target check-hermes
      - run:
          name: Build Apple Intl
          command: |
            cd "$HERMES_WS_DIR"
            cmake -S hermes -B build_intl -DHERMES_ENABLE_INTL=ON
            cmake --build ./build_intl

  windows:
    executor:
      name: win/default
      shell: powershell.exe
    environment:
      - HERMES_WS_DIR: 'C:\tmp\hermes'
      - ICU_URL: "https://github.com/unicode-org/icu/releases/download/release-64-2/icu4c-64_2-Win64-MSVC2017.zip"
      - MSBUILD_DIR: 'C:\Program Files (x86)\Microsoft Visual Studio\2019\BuildTools\MSBuild\Current\Bin'
      - CMAKE_DIR: 'C:\Program Files\CMake\bin'
      - RELEASE_FLAGS: -DCMAKE_BUILD_TYPE=Release -DCMAKE_INTERPROCEDURAL_OPTIMIZATION=True -DHERMES_ENABLE_WIN10_ICU_FALLBACK=OFF
      - TAR_NAME: 'hermes-cli-windows.tar.gz'
    steps:
      - checkout

      - run:
          name: Set up workspace
          command: |
            New-Item -ItemType Directory $Env:HERMES_WS_DIR
            New-Item -ItemType Directory $Env:HERMES_WS_DIR\icu
            New-Item -ItemType Directory $Env:HERMES_WS_DIR\staging
            New-Item -ItemType Directory $Env:HERMES_WS_DIR\output
            New-Item -ItemType SymbolicLink -Target . -Path $Env:HERMES_WS_DIR -Name hermes

      - run:
          name: Download ICU
          command: |
            cd $Env:HERMES_WS_DIR\icu
            # If Invoke-WebRequest shows a progress bar, it will fail with
            #   Win32 internal error "Access is denied" 0x5 occurred [...]
            $progressPreference = 'silentlyContinue'
            Invoke-WebRequest -Uri "$Env:ICU_URL" -OutFile "icu.zip"
            Expand-Archive -Path "icu.zip" -DestinationPath "."

      - run:
          name: Install dependencies
          command: |
            choco install --no-progress cmake --version 3.14.7 --installargs 'ADD_CMAKE_TO_PATH=System'
            if (-not $?) { throw "Failed to install CMake" }
            choco install --no-progress python3
            if (-not $?) { throw "Failed to install Python" }

      - run:
          name: Assemble Windows runtime dependencies
          command: |
            cd $Env:HERMES_WS_DIR
            Copy-Item -Path "icu\bin64\icu*.dll" -Destination "staging"
            # Include MSVC++ 2015 redistributables
            Copy-Item -Path "c:\windows\system32\msvcp140.dll" -Destination "staging"
            Copy-Item -Path "c:\windows\system32\vcruntime140.dll" -Destination "staging"
            Copy-Item -Path "c:\windows\system32\vcruntime140_1.dll" -Destination "staging"

      - run:
          name: Build Windows CLI
          command: |
            $Env:PATH += ";$Env:MSBUILD_DIR"
            $Env:ICU_ROOT = "$Env:HERMES_WS_DIR\icu"
            cd $Env:HERMES_WS_DIR
<<<<<<< HEAD
            cmake -S hermes -B build_release -G 'Visual Studio 16 2019' -Ax64 -DCMAKE_BUILD_TYPE=Release -DCMAKE_INTERPROCEDURAL_OPTIMIZATION=True -DHERMES_ENABLE_WIN10_ICU_FALLBACK=OFF -DHERMES_GITHUB_RESOURCE_DIR="$Env:HERMES_WS_DIR\deps"
=======
            cmake -S hermes -B build -G 'Visual Studio 16 2019' -Ax64 -DHERMES_ENABLE_DEBUGGER=False $Env:RELEASE_FLAGS
>>>>>>> b21aafbc
            if (-not $?) { throw "Failed to configure Hermes" }
            cmake -S hermes -B build_hdb -G 'Visual Studio 16 2019' -Ax64 $Env:RELEASE_FLAGS
            if (-not $?) { throw "Failed to configure Hermes" }
            cmake --build ./build --config Release
            if (-not $?) { throw "Failed to build Hermes" }
            cmake --build ./build_hdb --config Release --target hdb
            if (-not $?) { throw "Failed to build Hermes" }

      - run:
          name: Create CLI tarball
          command: |
            cd $Env:HERMES_WS_DIR
            Copy-Item -Path "build\bin\Release\hermes.exe" -Destination "staging"
            Copy-Item -Path "build\bin\Release\hvm.exe" -Destination "staging"
            Copy-Item -Path "build\bin\Release\hbcdump.exe" -Destination "staging"
            Copy-Item -Path "build\bin\Release\hermesc.exe" -Destination "staging"
            Copy-Item -Path "build_hdb\bin\Release\hdb.exe" -Destination "staging"
            cd staging
            cmake -E tar zcf ..\output\$Env:TAR_NAME .

      - run:
          name: Checksum artifacts
          command: |
            cd $Env:HERMES_WS_DIR\output
            $hash = Get-FileHash -Path $Env:TAR_NAME -Algorithm SHA256
            Write-Output ($hash.Hash + "  " + $Env:TAR_NAME) |
                  Out-File -Encoding ASCII -FilePath ($Env:TAR_NAME +".sha256")

      - store_artifacts:
          path: c:\tmp\hermes\output

      - persist_to_workspace:
          root: c:\tmp\hermes\output
          paths:
            - .

  npm:
    docker:
      - image: cimg/node:lts
    environment:
      - YARN: yarnpkg
      - TERM: dumb
      - DEBIAN_FRONTEND: noninteractive
    steps:
      - run:
          name: Print versions
          command: |
            node --version
            yarn --version
      - run:
          name: Install certificates required to attach workspace
          command: |
            sudo apt-get update
            sudo apt-get install -y ca-certificates

      - attach_workspace:
          at: /tmp/hermes/input

      - run:
          name: Install dependencies and set up
          command: |
            mkdir -p /tmp/hermes/output

      - checkout

      - run:
          name: Build NPM
          command: |
            cd npm
            cp /tmp/hermes/input/* .
            $YARN install
            $YARN unpack-builds
            $YARN create-npms

      - run:
          name: Copy artifacts
          command: |
            cd npm
            cp *.tgz /tmp/hermes/output
            # Also copy the other packages for the sole purpose of not having
            # to visit multiple jobs pages to download all release artifacts
            cp /tmp/hermes/input/*.tar.gz /tmp/hermes/output

      - run:
          name: Checksum artifacts
          command: |
            cd /tmp/hermes/output
            for file in *
            do
              sha256sum "$file" > "$file.sha256"
            done

      - store_artifacts:
          path: /tmp/hermes/output

      - persist_to_workspace:
          root: /tmp/hermes/output
          paths:
            - .

  emscripten:
    docker:
      - image: emscripten/emsdk:2.0.9
    working_directory: /root
    steps:
      - run:
          name: Install dependencies
          command: |
            apt update
            apt install -y libicu-dev
      - checkout:
          path: hermes
      - run:
          name: Build Hermes Compiler
          command: |
            cmake -S hermes -B build_host_hermesc
            cmake --build ./build_host_hermesc --target hermesc -j 4
      - run:
<<<<<<< HEAD
          name: Build Hermes with Emscripten
          command: |
            cmake -S hermes -B embuild \
=======
          name: Build Hermes with Emscripten for Website Playground
          environment:
            LINKER_FLAGS: -s WASM=1 \
                          -s ALLOW_MEMORY_GROWTH=0 \
                          -s TOTAL_MEMORY=33554432 \
                          -s MODULARIZE=1 \
                          -s EXPORT_NAME=createHermes \
                          -s INVOKE_RUN=0 \
                          -s EXIT_RUNTIME=1 \
                          -s NODERAWFS=0 \
                          -s EXTRA_EXPORTED_RUNTIME_METHODS=[callMain,FS]
          command: |
            echo LINKER_FLAGS: $LINKER_FLAGS
            cmake -S hermes -B playground \
>>>>>>> b21aafbc
                -DCMAKE_BUILD_TYPE=Release  \
                -DCMAKE_EXE_LINKER_FLAGS="$LINKER_FLAGS" \
                -DCMAKE_TOOLCHAIN_FILE="$EMSDK/upstream/emscripten/cmake/Modules/Platform/Emscripten.cmake" \
                -DIMPORT_HERMESC="$PWD/build_host_hermesc/ImportHermesc.cmake"
<<<<<<< HEAD
            cmake --build ./embuild --target hermes -j 4
            cmake --build ./embuild --target hermesc -j 4
            cmake --build ./embuild --target emhermesc -j 4
            EMHERMESC="$PWD/embuild/bin/emhermesc.js" node ./hermes/tools/emhermesc/test.js
=======
            cmake --build ./playground --target hermes -j 4
            cmake --build ./playground --target hermesc -j 4
            cmake --build ./playground --target emhermesc -j 4
            EMHERMESC="$PWD/playground/bin/emhermesc.js" node ./hermes/tools/emhermesc/test.js
      - run:
          name: Create Playground tarball
          environment:
            TAR_NAME: hermes-cli-emscripten.tar.gz
          command: |
            mkdir output staging
            cp ./playground/bin/hermes.js ./playground/bin/hermes.wasm staging
            tar -C staging -czvf output/${TAR_NAME} .
            shasum -a 256 output/${TAR_NAME} > output/${TAR_NAME}.sha256
      - store_artifacts:
          path: output
      - persist_to_workspace:
          root: output
          paths:
            - .
>>>>>>> b21aafbc

  test-e2e:
    executor:
      name: android/android-machine
      tag: 2022.04.1
    working_directory: /home/circleci
    environment:
      REACT_NATIVE_OVERRIDE_HERMES_DIR: /home/circleci/hermes
    steps:
      - node/install:
          install-yarn: true
          lts: true
      - run:
          name: Setup dependencies
          command: |
<<<<<<< HEAD
            (yes | sdkmanager "cmake;3.18.1" --verbose) || true
=======
            (yes | sdkmanager "cmake;3.22.1" --verbose) || true
>>>>>>> b21aafbc
      - checkout:
          path: hermes
      - run:
          name: Prepare RNTester
          command: |
            git clone --depth=1 https://github.com/facebook/react-native
            cd react-native
            yarn install
            echo "console.log('Using Hermes: ' + (global.HermesInternal != null));" >> packages/rn-tester/js/RNTesterApp.android.js
      - android/start-emulator-and-run-tests:
          post-emulator-launch-assemble-command: ''
          run-tests-working-directory: react-native
          run-logcat: true
          test-command: >-
            ./gradlew -PreactNativeArchitectures=x86 :packages:rn-tester:android:app:installHermesRelease
            && adb shell am start com.facebook.react.uiapp/.RNTesterActivity
            && timeout 30s adb logcat -e "Using Hermes: true" -m 1

  test-e2e-intl:
    executor:
      name: android/android-machine
      tag: 2022.04.1
    working_directory: /home/circleci
    environment:
      HERMES_WS_DIR: /home/circleci
    steps:
      - checkout:
          path: hermes
      - run:
          name: Setup dependencies
          command: |
            (yes | sdkmanager "cmake;3.18.1" --verbose) || true
            # Check out test262 at a pinned revision to reduce flakiness
            git clone https://github.com/tc39/test262
            cd test262
            git checkout 19da3ca0757248f7595ee09d532bb83dd438f2b5
      - run:
          name: Build Hermes Compiler
          command: |
            cmake -S hermes -B ./build -DCMAKE_BUILD_TYPE=Release
            cmake --build ./build -j 4 --target hermesc
      - android/start-emulator-and-run-tests:
          post-emulator-launch-assemble-command: ''
          run-tests-working-directory: hermes/android
          run-logcat: true
          additional-emulator-args: -timezone Europe/Paris
          test-command: ./gradlew :intltest:prepareTests && ./gradlew -Pabis=x86 :intltest:connectedAndroidTest

  test-macos-test262:
    macos:
      xcode: 13.4.1
    steps:
      - checkout:
          path: hermes
      - run:
          name: Setup dependencies
          command: |
            brew install cmake ninja
            # Check out test262 at a pinned revision to reduce flakiness
            git clone https://github.com/tc39/test262
            cd test262
            git checkout 19da3ca0757248f7595ee09d532bb83dd438f2b5
      - run:
          name: Run Hermes tests and test262 with Intl
          command: |
            cmake -S hermes -B build -GNinja -DHERMES_ENABLE_INTL=ON
            cmake --build ./build
            cmake --build ./build --target check-hermes
            python3 hermes/utils/testsuite/run_testsuite.py --test-intl test262/test -b build/bin<|MERGE_RESOLUTION|>--- conflicted
+++ resolved
@@ -61,30 +61,13 @@
           name: Set up workspace and install dependencies
           command: |
             yes | sdkmanager "cmake;3.18.1" &
-<<<<<<< HEAD
-            mkdir -p "$HERMES_WS_DIR" "$HERMES_WS_DIR/output"
-            ln -sf "$PWD" "$HERMES_WS_DIR/hermes"
-            sudo apt-get update
-            sudo apt-get install -y cmake ninja-build libicu-dev
-            wait
-            sudo cp /usr/bin/ninja /usr/bin/ninja.real
-            # See top comment
-            printf '%s\n' '#!/bin/sh' 'ninja.real -j4 "$@" || ninja.real -j1 "$@"' | sudo tee /usr/bin/ninja
-            ln -sf /usr/bin/ninja /opt/android/sdk/cmake/3.18.1/bin/ninja
+            sudo apt update && sudo apt install -y libicu-dev
+      - checkout:
+          path: hermes
       - run:
           name: Build Hermes Compiler
           command: |
-            cd "$HERMES_WS_DIR"
-            cmake -S hermes -B build -G Ninja -DCMAKE_BUILD_TYPE=Release
-=======
-            sudo apt update && sudo apt install -y libicu-dev
-      - checkout:
-          path: hermes
-      - run:
-          name: Build Hermes Compiler
-          command: |
             cmake -S hermes -B build
->>>>>>> b21aafbc
             # Build the Hermes compiler so that the cross compiler build can
             # access it to build the VM
             cmake --build ./build --target hermesc -j 4
@@ -126,24 +109,6 @@
                 libreadline-dev libicu-dev zip python3
       - checkout:
           path: hermes
-<<<<<<< HEAD
-      - run:
-          name: Build Hermes for Linux
-          command: |
-            cmake -S hermes -B build -DHERMES_STATIC_LINK=ON -DCMAKE_BUILD_TYPE=Release \
-              -DCMAKE_INTERPROCEDURAL_OPTIMIZATION=True -DCMAKE_CXX_FLAGS=-s -DCMAKE_C_FLAGS=-s \
-              -DCMAKE_EXE_LINKER_FLAGS="-Wl,--whole-archive -lpthread -Wl,--no-whole-archive"
-            cmake --build build --target check-hermes github-cli-release -j 4
-            mkdir output && cp build/github/hermes-cli-*.tar.gz output
-      - run:
-          name: Checksum artifacts
-          command: |
-            cd output
-            for file in *
-            do
-              sha256sum "$file" > "$file.sha256"
-            done
-=======
       - run:
           name: Build linux CLI
           command: |
@@ -166,7 +131,6 @@
               build/bin/hermesc build_hdb/bin/hdb staging
             tar -C staging -czvf output/${TAR_NAME} .
             shasum -a 256 output/${TAR_NAME} > output/${TAR_NAME}.sha256
->>>>>>> b21aafbc
       - store_artifacts:
           path: output
       - persist_to_workspace:
@@ -346,20 +310,9 @@
       - run:
           name: Run MacOS regression tests in debug mode
           command: |
-<<<<<<< HEAD
-            cd "$HERMES_WS_DIR"
-            cmake -S hermes -B build
-=======
             cmake -S hermes -B build -GXcode
->>>>>>> b21aafbc
             cmake --build ./build
             cmake --build ./build --target check-hermes
-      - run:
-          name: Build Apple Intl
-          command: |
-            cd "$HERMES_WS_DIR"
-            cmake -S hermes -B build_intl -DHERMES_ENABLE_INTL=ON
-            cmake --build ./build_intl
 
   windows:
     executor:
@@ -418,11 +371,7 @@
             $Env:PATH += ";$Env:MSBUILD_DIR"
             $Env:ICU_ROOT = "$Env:HERMES_WS_DIR\icu"
             cd $Env:HERMES_WS_DIR
-<<<<<<< HEAD
-            cmake -S hermes -B build_release -G 'Visual Studio 16 2019' -Ax64 -DCMAKE_BUILD_TYPE=Release -DCMAKE_INTERPROCEDURAL_OPTIMIZATION=True -DHERMES_ENABLE_WIN10_ICU_FALLBACK=OFF -DHERMES_GITHUB_RESOURCE_DIR="$Env:HERMES_WS_DIR\deps"
-=======
             cmake -S hermes -B build -G 'Visual Studio 16 2019' -Ax64 -DHERMES_ENABLE_DEBUGGER=False $Env:RELEASE_FLAGS
->>>>>>> b21aafbc
             if (-not $?) { throw "Failed to configure Hermes" }
             cmake -S hermes -B build_hdb -G 'Visual Studio 16 2019' -Ax64 $Env:RELEASE_FLAGS
             if (-not $?) { throw "Failed to configure Hermes" }
@@ -541,11 +490,6 @@
             cmake -S hermes -B build_host_hermesc
             cmake --build ./build_host_hermesc --target hermesc -j 4
       - run:
-<<<<<<< HEAD
-          name: Build Hermes with Emscripten
-          command: |
-            cmake -S hermes -B embuild \
-=======
           name: Build Hermes with Emscripten for Website Playground
           environment:
             LINKER_FLAGS: -s WASM=1 \
@@ -560,17 +504,10 @@
           command: |
             echo LINKER_FLAGS: $LINKER_FLAGS
             cmake -S hermes -B playground \
->>>>>>> b21aafbc
                 -DCMAKE_BUILD_TYPE=Release  \
                 -DCMAKE_EXE_LINKER_FLAGS="$LINKER_FLAGS" \
                 -DCMAKE_TOOLCHAIN_FILE="$EMSDK/upstream/emscripten/cmake/Modules/Platform/Emscripten.cmake" \
                 -DIMPORT_HERMESC="$PWD/build_host_hermesc/ImportHermesc.cmake"
-<<<<<<< HEAD
-            cmake --build ./embuild --target hermes -j 4
-            cmake --build ./embuild --target hermesc -j 4
-            cmake --build ./embuild --target emhermesc -j 4
-            EMHERMESC="$PWD/embuild/bin/emhermesc.js" node ./hermes/tools/emhermesc/test.js
-=======
             cmake --build ./playground --target hermes -j 4
             cmake --build ./playground --target hermesc -j 4
             cmake --build ./playground --target emhermesc -j 4
@@ -590,7 +527,6 @@
           root: output
           paths:
             - .
->>>>>>> b21aafbc
 
   test-e2e:
     executor:
@@ -606,11 +542,7 @@
       - run:
           name: Setup dependencies
           command: |
-<<<<<<< HEAD
-            (yes | sdkmanager "cmake;3.18.1" --verbose) || true
-=======
             (yes | sdkmanager "cmake;3.22.1" --verbose) || true
->>>>>>> b21aafbc
       - checkout:
           path: hermes
       - run:
