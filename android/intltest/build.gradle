--- conflicted
+++ resolved
@@ -19,11 +19,7 @@
 buildDir.mkdirs()
 
 def test262DownloadsDirPath = "${rootProject.ext.hermes_ws}/build_android/intltest/downloads/test262"
-<<<<<<< HEAD
-def test262Destination = "${rootProject.ext.hermes_ws}/hermes/android/intltest/java/com/facebook/hermes/test/assets"
-=======
 def test262Destination = "java/com/facebook/hermes/test/assets"
->>>>>>> 0bac657c
 task createDownloadsDir {
   new File(test262DownloadsDirPath).mkdirs()
 }
@@ -105,16 +101,11 @@
   }
 
   dependencies {
-<<<<<<< HEAD
-=======
     implementation 'com.facebook.fbjni:fbjni:0.2.2'
->>>>>>> 0bac657c
     implementation "androidx.annotation:annotation:1.1.0"
     implementation "androidx.annotation:annotation-experimental:1.0.0"
   }
 
-<<<<<<< HEAD
-=======
   // TODO: Revisit this if there is a better solution for deduplicating native
   // libraries.
   packagingOptions {
@@ -122,7 +113,6 @@
     pickFirst "**/libc++_shared.so"
   }
 
->>>>>>> 0bac657c
   sourceSets {
     main {
       java {
