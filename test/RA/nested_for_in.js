--- conflicted
+++ resolved
@@ -5,62 +5,7 @@
  * LICENSE file in the root directory of this source tree.
  */
 
-<<<<<<< HEAD
-// RUN: %hermes -dump-ra -O %s | %FileCheck %s --match-full-lines
-
-//CHECK-LABEL:function global() : undefined|object
-//CHECK-NEXT:frame = [], globals = [a, x, y, i]
-//CHECK-NEXT:%BB0:
-//CHECK-NEXT:  {{.*}}  %0 = HBCGetGlobalObjectInst
-//CHECK-NEXT:  {{.*}}  %1 = HBCLoadConstInst undefined : undefined
-//CHECK-NEXT:  {{.*}}  %2 = HBCLoadConstInst 3 : number
-//CHECK-NEXT:  {{.*}}  %3 = HBCLoadConstInst 2 : number
-//CHECK-NEXT:  {{.*}}  %4 = AllocArrayInst 0 : number
-//CHECK-NEXT:  {{.*}}  %5 = StorePropertyInst %4 : object, %0 : object, "a" : string
-//CHECK-NEXT:  {{.*}}  %6 = AllocObjectInst 0 : number, empty
-//CHECK-NEXT:  {{.*}}  %7 = StorePropertyInst %6 : object, %0 : object, "x" : string
-//CHECK-NEXT:  {{.*}}  %8 = AllocObjectInst 0 : number, empty
-//CHECK-NEXT:  {{.*}}  %9 = StorePropertyInst %8 : object, %0 : object, "y" : string
-//CHECK-NEXT:  {{.*}}  %10 = HBCLoadConstInst 0 : number
-//CHECK-NEXT:  {{.*}}  %11 = StorePropertyInst %10 : number, %0 : object, "i" : string
-//CHECK-NEXT:  {{.*}}  %12 = LoadPropertyInst %0 : object, "i" : string
-//CHECK-NEXT:  {{.*}}  %13 = MovInst %1 : undefined
-//CHECK-NEXT:  {{.*}}  %14 = CompareBranchInst '<', %12, %2 : number, %BB1, %BB2
-//CHECK-NEXT:%BB1:
-//CHECK-NEXT:  {{.*}}  %15 = AllocObjectInst 0 : number, empty
-//CHECK-NEXT:  {{.*}}  %16 = StorePropertyInst %15 : object, %0 : object, "y" : string
-//CHECK-NEXT:  {{.*}}  %17 = AllocStackInst $?anon_1_iter
-//CHECK-NEXT:  {{.*}}  %18 = AllocStackInst $?anon_2_base
-//CHECK-NEXT:  {{.*}}  %19 = AllocStackInst $?anon_3_idx
-//CHECK-NEXT:  {{.*}}  %20 = AllocStackInst $?anon_4_size
-//CHECK-NEXT:  {{.*}}  %21 = LoadPropertyInst %0 : object, "x" : string
-//CHECK-NEXT:  {{.*}}  %22 = StoreStackInst %21, %18
-//CHECK-NEXT:  {{.*}}  %23 = AllocStackInst $?anon_5_prop
-//CHECK-NEXT:  {{.*}}  %24 = GetPNamesInst %17, %18, %19, %20, %BB3, %BB4
-//CHECK-NEXT:%BB2:
-//CHECK-NEXT:  {{.*}}  %25 = PhiInst %13 : undefined, %BB0, %33 : object, %BB3
-//CHECK-NEXT:  {{.*}}  %26 = MovInst %25 : undefined|object
-//CHECK-NEXT:  {{.*}}  %27 = ReturnInst %26 : undefined|object
-//CHECK-NEXT:%BB3:
-//CHECK-NEXT:  {{.*}}  %28 = LoadPropertyInst %0 : object, "i" : string
-//CHECK-NEXT:  {{.*}}  %29 = AsNumberInst %28
-//CHECK-NEXT:  {{.*}}  %30 = UnaryOperatorInst '++', %29 : number
-//CHECK-NEXT:  {{.*}}  %31 = StorePropertyInst %30 : number, %0 : object, "i" : string
-//CHECK-NEXT:  {{.*}}  %32 = LoadPropertyInst %0 : object, "i" : string
-//CHECK-NEXT:  {{.*}}  %33 = MovInst %15 : object
-//CHECK-NEXT:  {{.*}}  %34 = CompareBranchInst '<', %32, %2 : number, %BB1, %BB2
-//CHECK-NEXT:%BB4:
-//CHECK-NEXT:  {{.*}}  %35 = GetNextPNameInst %23, %18, %19, %20, %17, %BB3, %BB5
-//CHECK-NEXT:%BB5:
-//CHECK-NEXT:  {{.*}}  %36 = LoadStackInst %23
-//CHECK-NEXT:  {{.*}}  %37 = LoadPropertyInst %0 : object, "a" : string
-//CHECK-NEXT:  {{.*}}  %38 = StorePropertyInst %36, %37, %3 : number
-//CHECK-NEXT:  {{.*}}  %39 = BranchInst %BB4
-//CHECK-NEXT:function_end
-
-=======
 // RUN: %hermes -dump-ra -O %s | %FileCheckOrRegen %s --match-full-lines
->>>>>>> b21aafbc
 
 var a = [];
 var x = {};
