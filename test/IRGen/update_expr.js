/**
 * Copyright (c) Meta Platforms, Inc. and affiliates.
 *
 * This source code is licensed under the MIT license found in the
 * LICENSE file in the root directory of this source tree.
 */

// RUN: %hermes -hermes-parser -dump-ir %s -O0 | %FileCheckOrRegen %s --match-full-lines
// RUN: %hermes -hermes-parser -dump-ir %s -O

<<<<<<< HEAD

//CHECK-LABEL:function update_field_test0(o)
//CHECK-NEXT:frame = [o]
//CHECK-NEXT:  %BB0:
//CHECK-NEXT:    %0 = StoreFrameInst %o, [o]
//CHECK-NEXT:    %1 = LoadFrameInst [o]
//CHECK-NEXT:    %2 = LoadPropertyInst %1, "f" : string
//CHECK-NEXT:    %3 = AsNumberInst %2
//CHECK-NEXT:    %4 = UnaryOperatorInst '++', %3 : number
//CHECK-NEXT:    %5 = StorePropertyInst %4, %1, "f" : string
//CHECK-NEXT:    %6 = ReturnInst %3 : number
//CHECK-NEXT:  %BB1:
//CHECK-NEXT:    %7 = ReturnInst undefined : undefined
//CHECK-NEXT:function_end
function update_field_test0(o) { return o.f++; }

//CHECK-LABEL:function update_field_test1(o)
//CHECK-NEXT:frame = [o]
//CHECK-NEXT:  %BB0:
//CHECK-NEXT:    %0 = StoreFrameInst %o, [o]
//CHECK-NEXT:    %1 = LoadFrameInst [o]
//CHECK-NEXT:    %2 = LoadPropertyInst %1, "f" : string
//CHECK-NEXT:    %3 = AsNumberInst %2
//CHECK-NEXT:    %4 = UnaryOperatorInst '--', %3 : number
//CHECK-NEXT:    %5 = StorePropertyInst %4, %1, "f" : string
//CHECK-NEXT:    %6 = ReturnInst %3 : number
//CHECK-NEXT:  %BB1:
//CHECK-NEXT:    %7 = ReturnInst undefined : undefined
//CHECK-NEXT:function_end
function update_field_test1(o) { return o.f--; }

//CHECK-LABEL:function update_field_test2(o)
//CHECK-NEXT:frame = [o]
//CHECK-NEXT:  %BB0:
//CHECK-NEXT:    %0 = StoreFrameInst %o, [o]
//CHECK-NEXT:    %1 = LoadFrameInst [o]
//CHECK-NEXT:    %2 = LoadPropertyInst %1, "f" : string
//CHECK-NEXT:    %3 = AsNumberInst %2
//CHECK-NEXT:    %4 = UnaryOperatorInst '++', %3 : number
//CHECK-NEXT:    %5 = StorePropertyInst %4, %1, "f" : string
//CHECK-NEXT:    %6 = ReturnInst %4
//CHECK-NEXT:  %BB1:
//CHECK-NEXT:    %7 = ReturnInst undefined : undefined
//CHECK-NEXT:function_end
function update_field_test2(o) { return ++o.f; }

//CHECK-LABEL:function update_field_test3(o)
//CHECK-NEXT:frame = [o]
//CHECK-NEXT:  %BB0:
//CHECK-NEXT:    %0 = StoreFrameInst %o, [o]
//CHECK-NEXT:    %1 = LoadFrameInst [o]
//CHECK-NEXT:    %2 = LoadPropertyInst %1, "f" : string
//CHECK-NEXT:    %3 = AsNumberInst %2
//CHECK-NEXT:    %4 = UnaryOperatorInst '--', %3 : number
//CHECK-NEXT:    %5 = StorePropertyInst %4, %1, "f" : string
//CHECK-NEXT:    %6 = ReturnInst %4
//CHECK-NEXT:  %BB1:
//CHECK-NEXT:    %7 = ReturnInst undefined : undefined
//CHECK-NEXT:function_end
function update_field_test3(o) { return --o.f; }

//CHECK-LABEL:function update_variable_test0(x)
//CHECK-NEXT:frame = [x]
//CHECK-NEXT:  %BB0:
//CHECK-NEXT:    %0 = StoreFrameInst %x, [x]
//CHECK-NEXT:    %1 = LoadFrameInst [x]
//CHECK-NEXT:    %2 = AsNumberInst %1
//CHECK-NEXT:    %3 = UnaryOperatorInst '++', %2 : number
//CHECK-NEXT:    %4 = StoreFrameInst %3, [x]
//CHECK-NEXT:    %5 = ReturnInst %2 : number
//CHECK-NEXT:  %BB1:
//CHECK-NEXT:    %6 = ReturnInst undefined : undefined
//CHECK-NEXT:function_end
function update_variable_test0(x) { return x++; }

//CHECK-LABEL:function update_variable_test1(x)
//CHECK-NEXT:frame = [x]
//CHECK-NEXT:  %BB0:
//CHECK-NEXT:    %0 = StoreFrameInst %x, [x]
//CHECK-NEXT:    %1 = LoadFrameInst [x]
//CHECK-NEXT:    %2 = AsNumberInst %1
//CHECK-NEXT:    %3 = UnaryOperatorInst '--', %2 : number
//CHECK-NEXT:    %4 = StoreFrameInst %3, [x]
//CHECK-NEXT:    %5 = ReturnInst %2 : number
//CHECK-NEXT:  %BB1:
//CHECK-NEXT:    %6 = ReturnInst undefined : undefined
//CHECK-NEXT:function_end
function update_variable_test1(x) { return x--; }

//CHECK-LABEL:function update_variable_test2(x)
//CHECK-NEXT:frame = [x]
//CHECK-NEXT:  %BB0:
//CHECK-NEXT:    %0 = StoreFrameInst %x, [x]
//CHECK-NEXT:    %1 = LoadFrameInst [x]
//CHECK-NEXT:    %2 = AsNumberInst %1
//CHECK-NEXT:    %3 = UnaryOperatorInst '++', %2 : number
//CHECK-NEXT:    %4 = StoreFrameInst %3, [x]
//CHECK-NEXT:    %5 = ReturnInst %3
//CHECK-NEXT:  %BB1:
//CHECK-NEXT:    %6 = ReturnInst undefined : undefined
//CHECK-NEXT:function_end
function update_variable_test2(x) { return ++x; }

//CHECK-LABEL:function update_variable_test3(x)
//CHECK-NEXT:frame = [x]
//CHECK-NEXT:  %BB0:
//CHECK-NEXT:    %0 = StoreFrameInst %x, [x]
//CHECK-NEXT:    %1 = LoadFrameInst [x]
//CHECK-NEXT:    %2 = AsNumberInst %1
//CHECK-NEXT:    %3 = UnaryOperatorInst '--', %2 : number
//CHECK-NEXT:    %4 = StoreFrameInst %3, [x]
//CHECK-NEXT:    %5 = ReturnInst %3
//CHECK-NEXT:  %BB1:
//CHECK-NEXT:    %6 = ReturnInst undefined : undefined
//CHECK-NEXT:function_end
function update_variable_test3(x) { return --x; }
=======
function update_field_test0(o) { return o.f++; }

function update_field_test1(o) { return o.f--; }

function update_field_test2(o) { return ++o.f; }

function update_field_test3(o) { return --o.f; }

function update_variable_test0(x) { return x++; }

function update_variable_test1(x) { return x--; }

function update_variable_test2(x) { return ++x; }

function update_variable_test3(x) { return --x; }

// Auto-generated content below. Please do not modify manually.

// CHECK:function global#0()#1
// CHECK-NEXT:frame = [], globals = [update_field_test0, update_field_test1, update_field_test2, update_field_test3, update_variable_test0, update_variable_test1, update_variable_test2, update_variable_test3]
// CHECK-NEXT:%BB0:
// CHECK-NEXT:  %0 = CreateScopeInst %S{global#0()#1}
// CHECK-NEXT:  %1 = CreateFunctionInst %update_field_test0#0#1()#2, %0
// CHECK-NEXT:  %2 = StorePropertyInst %1 : closure, globalObject : object, "update_field_test0" : string
// CHECK-NEXT:  %3 = CreateFunctionInst %update_field_test1#0#1()#3, %0
// CHECK-NEXT:  %4 = StorePropertyInst %3 : closure, globalObject : object, "update_field_test1" : string
// CHECK-NEXT:  %5 = CreateFunctionInst %update_field_test2#0#1()#4, %0
// CHECK-NEXT:  %6 = StorePropertyInst %5 : closure, globalObject : object, "update_field_test2" : string
// CHECK-NEXT:  %7 = CreateFunctionInst %update_field_test3#0#1()#5, %0
// CHECK-NEXT:  %8 = StorePropertyInst %7 : closure, globalObject : object, "update_field_test3" : string
// CHECK-NEXT:  %9 = CreateFunctionInst %update_variable_test0#0#1()#6, %0
// CHECK-NEXT:  %10 = StorePropertyInst %9 : closure, globalObject : object, "update_variable_test0" : string
// CHECK-NEXT:  %11 = CreateFunctionInst %update_variable_test1#0#1()#7, %0
// CHECK-NEXT:  %12 = StorePropertyInst %11 : closure, globalObject : object, "update_variable_test1" : string
// CHECK-NEXT:  %13 = CreateFunctionInst %update_variable_test2#0#1()#8, %0
// CHECK-NEXT:  %14 = StorePropertyInst %13 : closure, globalObject : object, "update_variable_test2" : string
// CHECK-NEXT:  %15 = CreateFunctionInst %update_variable_test3#0#1()#9, %0
// CHECK-NEXT:  %16 = StorePropertyInst %15 : closure, globalObject : object, "update_variable_test3" : string
// CHECK-NEXT:  %17 = AllocStackInst $?anon_0_ret
// CHECK-NEXT:  %18 = StoreStackInst undefined : undefined, %17
// CHECK-NEXT:  %19 = LoadStackInst %17
// CHECK-NEXT:  %20 = ReturnInst %19
// CHECK-NEXT:function_end

// CHECK:function update_field_test0#0#1(o)#2
// CHECK-NEXT:frame = [o#2]
// CHECK-NEXT:%BB0:
// CHECK-NEXT:  %0 = CreateScopeInst %S{update_field_test0#0#1()#2}
// CHECK-NEXT:  %1 = StoreFrameInst %o, [o#2], %0
// CHECK-NEXT:  %2 = LoadFrameInst [o#2], %0
// CHECK-NEXT:  %3 = LoadPropertyInst %2, "f" : string
// CHECK-NEXT:  %4 = AsNumericInst %3
// CHECK-NEXT:  %5 = UnaryOperatorInst '++', %4 : number|bigint
// CHECK-NEXT:  %6 = StorePropertyInst %5, %2, "f" : string
// CHECK-NEXT:  %7 = ReturnInst %4 : number|bigint
// CHECK-NEXT:%BB1:
// CHECK-NEXT:  %8 = ReturnInst undefined : undefined
// CHECK-NEXT:function_end

// CHECK:function update_field_test1#0#1(o)#3
// CHECK-NEXT:frame = [o#3]
// CHECK-NEXT:%BB0:
// CHECK-NEXT:  %0 = CreateScopeInst %S{update_field_test1#0#1()#3}
// CHECK-NEXT:  %1 = StoreFrameInst %o, [o#3], %0
// CHECK-NEXT:  %2 = LoadFrameInst [o#3], %0
// CHECK-NEXT:  %3 = LoadPropertyInst %2, "f" : string
// CHECK-NEXT:  %4 = AsNumericInst %3
// CHECK-NEXT:  %5 = UnaryOperatorInst '--', %4 : number|bigint
// CHECK-NEXT:  %6 = StorePropertyInst %5, %2, "f" : string
// CHECK-NEXT:  %7 = ReturnInst %4 : number|bigint
// CHECK-NEXT:%BB1:
// CHECK-NEXT:  %8 = ReturnInst undefined : undefined
// CHECK-NEXT:function_end

// CHECK:function update_field_test2#0#1(o)#4
// CHECK-NEXT:frame = [o#4]
// CHECK-NEXT:%BB0:
// CHECK-NEXT:  %0 = CreateScopeInst %S{update_field_test2#0#1()#4}
// CHECK-NEXT:  %1 = StoreFrameInst %o, [o#4], %0
// CHECK-NEXT:  %2 = LoadFrameInst [o#4], %0
// CHECK-NEXT:  %3 = LoadPropertyInst %2, "f" : string
// CHECK-NEXT:  %4 = UnaryOperatorInst '++', %3
// CHECK-NEXT:  %5 = StorePropertyInst %4, %2, "f" : string
// CHECK-NEXT:  %6 = ReturnInst %4
// CHECK-NEXT:%BB1:
// CHECK-NEXT:  %7 = ReturnInst undefined : undefined
// CHECK-NEXT:function_end

// CHECK:function update_field_test3#0#1(o)#5
// CHECK-NEXT:frame = [o#5]
// CHECK-NEXT:%BB0:
// CHECK-NEXT:  %0 = CreateScopeInst %S{update_field_test3#0#1()#5}
// CHECK-NEXT:  %1 = StoreFrameInst %o, [o#5], %0
// CHECK-NEXT:  %2 = LoadFrameInst [o#5], %0
// CHECK-NEXT:  %3 = LoadPropertyInst %2, "f" : string
// CHECK-NEXT:  %4 = UnaryOperatorInst '--', %3
// CHECK-NEXT:  %5 = StorePropertyInst %4, %2, "f" : string
// CHECK-NEXT:  %6 = ReturnInst %4
// CHECK-NEXT:%BB1:
// CHECK-NEXT:  %7 = ReturnInst undefined : undefined
// CHECK-NEXT:function_end

// CHECK:function update_variable_test0#0#1(x)#6
// CHECK-NEXT:frame = [x#6]
// CHECK-NEXT:%BB0:
// CHECK-NEXT:  %0 = CreateScopeInst %S{update_variable_test0#0#1()#6}
// CHECK-NEXT:  %1 = StoreFrameInst %x, [x#6], %0
// CHECK-NEXT:  %2 = LoadFrameInst [x#6], %0
// CHECK-NEXT:  %3 = AsNumericInst %2
// CHECK-NEXT:  %4 = UnaryOperatorInst '++', %3 : number|bigint
// CHECK-NEXT:  %5 = StoreFrameInst %4, [x#6], %0
// CHECK-NEXT:  %6 = ReturnInst %3 : number|bigint
// CHECK-NEXT:%BB1:
// CHECK-NEXT:  %7 = ReturnInst undefined : undefined
// CHECK-NEXT:function_end

// CHECK:function update_variable_test1#0#1(x)#7
// CHECK-NEXT:frame = [x#7]
// CHECK-NEXT:%BB0:
// CHECK-NEXT:  %0 = CreateScopeInst %S{update_variable_test1#0#1()#7}
// CHECK-NEXT:  %1 = StoreFrameInst %x, [x#7], %0
// CHECK-NEXT:  %2 = LoadFrameInst [x#7], %0
// CHECK-NEXT:  %3 = AsNumericInst %2
// CHECK-NEXT:  %4 = UnaryOperatorInst '--', %3 : number|bigint
// CHECK-NEXT:  %5 = StoreFrameInst %4, [x#7], %0
// CHECK-NEXT:  %6 = ReturnInst %3 : number|bigint
// CHECK-NEXT:%BB1:
// CHECK-NEXT:  %7 = ReturnInst undefined : undefined
// CHECK-NEXT:function_end

// CHECK:function update_variable_test2#0#1(x)#8
// CHECK-NEXT:frame = [x#8]
// CHECK-NEXT:%BB0:
// CHECK-NEXT:  %0 = CreateScopeInst %S{update_variable_test2#0#1()#8}
// CHECK-NEXT:  %1 = StoreFrameInst %x, [x#8], %0
// CHECK-NEXT:  %2 = LoadFrameInst [x#8], %0
// CHECK-NEXT:  %3 = UnaryOperatorInst '++', %2
// CHECK-NEXT:  %4 = StoreFrameInst %3, [x#8], %0
// CHECK-NEXT:  %5 = ReturnInst %3
// CHECK-NEXT:%BB1:
// CHECK-NEXT:  %6 = ReturnInst undefined : undefined
// CHECK-NEXT:function_end

// CHECK:function update_variable_test3#0#1(x)#9
// CHECK-NEXT:frame = [x#9]
// CHECK-NEXT:%BB0:
// CHECK-NEXT:  %0 = CreateScopeInst %S{update_variable_test3#0#1()#9}
// CHECK-NEXT:  %1 = StoreFrameInst %x, [x#9], %0
// CHECK-NEXT:  %2 = LoadFrameInst [x#9], %0
// CHECK-NEXT:  %3 = UnaryOperatorInst '--', %2
// CHECK-NEXT:  %4 = StoreFrameInst %3, [x#9], %0
// CHECK-NEXT:  %5 = ReturnInst %3
// CHECK-NEXT:%BB1:
// CHECK-NEXT:  %6 = ReturnInst undefined : undefined
// CHECK-NEXT:function_end
>>>>>>> b21aafbc
<|MERGE_RESOLUTION|>--- conflicted
+++ resolved
@@ -8,124 +8,6 @@
 // RUN: %hermes -hermes-parser -dump-ir %s -O0 | %FileCheckOrRegen %s --match-full-lines
 // RUN: %hermes -hermes-parser -dump-ir %s -O
 
-<<<<<<< HEAD
-
-//CHECK-LABEL:function update_field_test0(o)
-//CHECK-NEXT:frame = [o]
-//CHECK-NEXT:  %BB0:
-//CHECK-NEXT:    %0 = StoreFrameInst %o, [o]
-//CHECK-NEXT:    %1 = LoadFrameInst [o]
-//CHECK-NEXT:    %2 = LoadPropertyInst %1, "f" : string
-//CHECK-NEXT:    %3 = AsNumberInst %2
-//CHECK-NEXT:    %4 = UnaryOperatorInst '++', %3 : number
-//CHECK-NEXT:    %5 = StorePropertyInst %4, %1, "f" : string
-//CHECK-NEXT:    %6 = ReturnInst %3 : number
-//CHECK-NEXT:  %BB1:
-//CHECK-NEXT:    %7 = ReturnInst undefined : undefined
-//CHECK-NEXT:function_end
-function update_field_test0(o) { return o.f++; }
-
-//CHECK-LABEL:function update_field_test1(o)
-//CHECK-NEXT:frame = [o]
-//CHECK-NEXT:  %BB0:
-//CHECK-NEXT:    %0 = StoreFrameInst %o, [o]
-//CHECK-NEXT:    %1 = LoadFrameInst [o]
-//CHECK-NEXT:    %2 = LoadPropertyInst %1, "f" : string
-//CHECK-NEXT:    %3 = AsNumberInst %2
-//CHECK-NEXT:    %4 = UnaryOperatorInst '--', %3 : number
-//CHECK-NEXT:    %5 = StorePropertyInst %4, %1, "f" : string
-//CHECK-NEXT:    %6 = ReturnInst %3 : number
-//CHECK-NEXT:  %BB1:
-//CHECK-NEXT:    %7 = ReturnInst undefined : undefined
-//CHECK-NEXT:function_end
-function update_field_test1(o) { return o.f--; }
-
-//CHECK-LABEL:function update_field_test2(o)
-//CHECK-NEXT:frame = [o]
-//CHECK-NEXT:  %BB0:
-//CHECK-NEXT:    %0 = StoreFrameInst %o, [o]
-//CHECK-NEXT:    %1 = LoadFrameInst [o]
-//CHECK-NEXT:    %2 = LoadPropertyInst %1, "f" : string
-//CHECK-NEXT:    %3 = AsNumberInst %2
-//CHECK-NEXT:    %4 = UnaryOperatorInst '++', %3 : number
-//CHECK-NEXT:    %5 = StorePropertyInst %4, %1, "f" : string
-//CHECK-NEXT:    %6 = ReturnInst %4
-//CHECK-NEXT:  %BB1:
-//CHECK-NEXT:    %7 = ReturnInst undefined : undefined
-//CHECK-NEXT:function_end
-function update_field_test2(o) { return ++o.f; }
-
-//CHECK-LABEL:function update_field_test3(o)
-//CHECK-NEXT:frame = [o]
-//CHECK-NEXT:  %BB0:
-//CHECK-NEXT:    %0 = StoreFrameInst %o, [o]
-//CHECK-NEXT:    %1 = LoadFrameInst [o]
-//CHECK-NEXT:    %2 = LoadPropertyInst %1, "f" : string
-//CHECK-NEXT:    %3 = AsNumberInst %2
-//CHECK-NEXT:    %4 = UnaryOperatorInst '--', %3 : number
-//CHECK-NEXT:    %5 = StorePropertyInst %4, %1, "f" : string
-//CHECK-NEXT:    %6 = ReturnInst %4
-//CHECK-NEXT:  %BB1:
-//CHECK-NEXT:    %7 = ReturnInst undefined : undefined
-//CHECK-NEXT:function_end
-function update_field_test3(o) { return --o.f; }
-
-//CHECK-LABEL:function update_variable_test0(x)
-//CHECK-NEXT:frame = [x]
-//CHECK-NEXT:  %BB0:
-//CHECK-NEXT:    %0 = StoreFrameInst %x, [x]
-//CHECK-NEXT:    %1 = LoadFrameInst [x]
-//CHECK-NEXT:    %2 = AsNumberInst %1
-//CHECK-NEXT:    %3 = UnaryOperatorInst '++', %2 : number
-//CHECK-NEXT:    %4 = StoreFrameInst %3, [x]
-//CHECK-NEXT:    %5 = ReturnInst %2 : number
-//CHECK-NEXT:  %BB1:
-//CHECK-NEXT:    %6 = ReturnInst undefined : undefined
-//CHECK-NEXT:function_end
-function update_variable_test0(x) { return x++; }
-
-//CHECK-LABEL:function update_variable_test1(x)
-//CHECK-NEXT:frame = [x]
-//CHECK-NEXT:  %BB0:
-//CHECK-NEXT:    %0 = StoreFrameInst %x, [x]
-//CHECK-NEXT:    %1 = LoadFrameInst [x]
-//CHECK-NEXT:    %2 = AsNumberInst %1
-//CHECK-NEXT:    %3 = UnaryOperatorInst '--', %2 : number
-//CHECK-NEXT:    %4 = StoreFrameInst %3, [x]
-//CHECK-NEXT:    %5 = ReturnInst %2 : number
-//CHECK-NEXT:  %BB1:
-//CHECK-NEXT:    %6 = ReturnInst undefined : undefined
-//CHECK-NEXT:function_end
-function update_variable_test1(x) { return x--; }
-
-//CHECK-LABEL:function update_variable_test2(x)
-//CHECK-NEXT:frame = [x]
-//CHECK-NEXT:  %BB0:
-//CHECK-NEXT:    %0 = StoreFrameInst %x, [x]
-//CHECK-NEXT:    %1 = LoadFrameInst [x]
-//CHECK-NEXT:    %2 = AsNumberInst %1
-//CHECK-NEXT:    %3 = UnaryOperatorInst '++', %2 : number
-//CHECK-NEXT:    %4 = StoreFrameInst %3, [x]
-//CHECK-NEXT:    %5 = ReturnInst %3
-//CHECK-NEXT:  %BB1:
-//CHECK-NEXT:    %6 = ReturnInst undefined : undefined
-//CHECK-NEXT:function_end
-function update_variable_test2(x) { return ++x; }
-
-//CHECK-LABEL:function update_variable_test3(x)
-//CHECK-NEXT:frame = [x]
-//CHECK-NEXT:  %BB0:
-//CHECK-NEXT:    %0 = StoreFrameInst %x, [x]
-//CHECK-NEXT:    %1 = LoadFrameInst [x]
-//CHECK-NEXT:    %2 = AsNumberInst %1
-//CHECK-NEXT:    %3 = UnaryOperatorInst '--', %2 : number
-//CHECK-NEXT:    %4 = StoreFrameInst %3, [x]
-//CHECK-NEXT:    %5 = ReturnInst %3
-//CHECK-NEXT:  %BB1:
-//CHECK-NEXT:    %6 = ReturnInst undefined : undefined
-//CHECK-NEXT:function_end
-function update_variable_test3(x) { return --x; }
-=======
 function update_field_test0(o) { return o.f++; }
 
 function update_field_test1(o) { return o.f--; }
@@ -280,5 +162,4 @@
 // CHECK-NEXT:  %5 = ReturnInst %3
 // CHECK-NEXT:%BB1:
 // CHECK-NEXT:  %6 = ReturnInst undefined : undefined
-// CHECK-NEXT:function_end
->>>>>>> b21aafbc
+// CHECK-NEXT:function_end