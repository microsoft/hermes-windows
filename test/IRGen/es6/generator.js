/**
 * Copyright (c) Meta Platforms, Inc. and affiliates.
 *
 * This source code is licensed under the MIT license found in the
 * LICENSE file in the root directory of this source tree.
 */

// RUN: %hermesc -O0 -dump-ir %s | %FileCheckOrRegen %s --match-full-lines

function* simple() {
  yield 1;
}

function *useResult() {
  var x = yield 1;
}

function *loop(x) {
  var i = 0;
  while (true) {
    yield x[i++];
  }
}
<<<<<<< HEAD
//CHECK-LABEL:function loop()
//CHECK-NEXT:frame = [i]
//CHECK-NEXT:%BB0:
//CHECK-NEXT:  %0 = StoreFrameInst undefined : undefined, [i]
//CHECK-NEXT:  %1 = CreateGeneratorInst %?anon_0_loop()
//CHECK-NEXT:  %2 = ReturnInst %1 : object
//CHECK-NEXT:function_end

//CHECK-LABEL:function ?anon_0_loop(x)
//CHECK-NEXT:frame = [i, x]
//CHECK-NEXT:%BB0:
//CHECK-NEXT:  %0 = StartGeneratorInst
//CHECK-NEXT:  %1 = AllocStackInst $?anon_0_isReturn_prologue
//CHECK-NEXT:  %2 = ResumeGeneratorInst %1
//CHECK-NEXT:  %3 = LoadStackInst %1
//CHECK-NEXT:  %4 = CondBranchInst %3, %BB1, %BB2
//CHECK-NEXT:%BB2:
//CHECK-NEXT:  %5 = StoreFrameInst undefined : undefined, [i]
//CHECK-NEXT:  %6 = StoreFrameInst %x, [x]
//CHECK-NEXT:  %7 = StoreFrameInst 0 : number, [i]
//CHECK-NEXT:  %8 = BranchInst %BB3
//CHECK-NEXT:%BB1:
//CHECK-NEXT:  %9 = ReturnInst %2
//CHECK-NEXT:%BB4:
//CHECK-NEXT:  %10 = LoadFrameInst [x]
//CHECK-NEXT:  %11 = LoadFrameInst [i]
//CHECK-NEXT:  %12 = AsNumberInst %11
//CHECK-NEXT:  %13 = UnaryOperatorInst '++', %12 : number
//CHECK-NEXT:  %14 = StoreFrameInst %13, [i]
//CHECK-NEXT:  %15 = LoadPropertyInst %10, %12 : number
//CHECK-NEXT:  %16 = AllocStackInst $?anon_1_isReturn
//CHECK-NEXT:  %17 = SaveAndYieldInst %15, %BB5
//CHECK-NEXT:%BB6:
//CHECK-NEXT:  %18 = ReturnInst undefined : undefined
//CHECK-NEXT:%BB3:
//CHECK-NEXT:  %19 = CondBranchInst true : boolean, %BB4, %BB6
//CHECK-NEXT:%BB7:
//CHECK-NEXT:  %20 = CondBranchInst true : boolean, %BB4, %BB6
//CHECK-NEXT:%BB8:
//CHECK-NEXT:  %21 = BranchInst %BB7
//CHECK-NEXT:%BB5:
//CHECK-NEXT:  %22 = ResumeGeneratorInst %16
//CHECK-NEXT:  %23 = LoadStackInst %16
//CHECK-NEXT:  %24 = CondBranchInst %23, %BB9, %BB10
//CHECK-NEXT:%BB10:
//CHECK-NEXT:  %25 = BranchInst %BB8
//CHECK-NEXT:%BB9:
//CHECK-NEXT:  %26 = ReturnInst %22
//CHECK-NEXT:function_end
=======
>>>>>>> b21aafbc

// Test generation of function expressions.
var simple2 = function*() {
  yield 1;
}

var yieldStar = function*() {
  yield* foo();
}

var destr = function*([x]) {
  yield x;
}

var initializer = function*(x = foo()) {
  yield 1;
}

// Auto-generated content below. Please do not modify manually.

// CHECK:function global#0()#1
// CHECK-NEXT:frame = [], globals = [simple2, yieldStar, destr, initializer, simple, useResult, loop]
// CHECK-NEXT:%BB0:
// CHECK-NEXT:  %0 = CreateScopeInst %S{global#0()#1}
// CHECK-NEXT:  %1 = CreateFunctionInst %simple#0#1()#2, %0
// CHECK-NEXT:  %2 = StorePropertyInst %1 : closure, globalObject : object, "simple" : string
// CHECK-NEXT:  %3 = CreateFunctionInst %useResult#0#1()#4, %0
// CHECK-NEXT:  %4 = StorePropertyInst %3 : closure, globalObject : object, "useResult" : string
// CHECK-NEXT:  %5 = CreateFunctionInst %loop#0#1()#6, %0
// CHECK-NEXT:  %6 = StorePropertyInst %5 : closure, globalObject : object, "loop" : string
// CHECK-NEXT:  %7 = AllocStackInst $?anon_0_ret
// CHECK-NEXT:  %8 = StoreStackInst undefined : undefined, %7
// CHECK-NEXT:  %9 = CreateFunctionInst %simple2#0#1()#8, %0
// CHECK-NEXT:  %10 = StorePropertyInst %9 : closure, globalObject : object, "simple2" : string
// CHECK-NEXT:  %11 = CreateFunctionInst %yieldStar#0#1()#10, %0
// CHECK-NEXT:  %12 = StorePropertyInst %11 : closure, globalObject : object, "yieldStar" : string
// CHECK-NEXT:  %13 = CreateFunctionInst %destr#0#1()#12, %0
// CHECK-NEXT:  %14 = StorePropertyInst %13 : closure, globalObject : object, "destr" : string
// CHECK-NEXT:  %15 = CreateFunctionInst %initializer#0#1()#14, %0
// CHECK-NEXT:  %16 = StorePropertyInst %15 : closure, globalObject : object, "initializer" : string
// CHECK-NEXT:  %17 = LoadStackInst %7
// CHECK-NEXT:  %18 = ReturnInst %17
// CHECK-NEXT:function_end

// CHECK:function simple#0#1()#2
// CHECK-NEXT:frame = []
// CHECK-NEXT:%BB0:
// CHECK-NEXT:  %0 = CreateScopeInst %S{simple#0#1()#2}
// CHECK-NEXT:  %1 = CreateGeneratorInst %?anon_0_simple#1#2()#3, %0
// CHECK-NEXT:  %2 = ReturnInst %1 : object
// CHECK-NEXT:function_end

// CHECK:function ?anon_0_simple#1#2()#3
// CHECK-NEXT:frame = []
// CHECK-NEXT:%BB0:
// CHECK-NEXT:  %0 = CreateScopeInst %S{?anon_0_simple#1#2()#3}
// CHECK-NEXT:  %1 = StartGeneratorInst
// CHECK-NEXT:  %2 = AllocStackInst $?anon_0_isReturn_prologue
// CHECK-NEXT:  %3 = ResumeGeneratorInst %2
// CHECK-NEXT:  %4 = LoadStackInst %2
// CHECK-NEXT:  %5 = CondBranchInst %4, %BB1, %BB2
// CHECK-NEXT:%BB2:
// CHECK-NEXT:  %6 = AllocStackInst $?anon_1_isReturn
// CHECK-NEXT:  %7 = SaveAndYieldInst 1 : number, %BB3
// CHECK-NEXT:%BB1:
// CHECK-NEXT:  %8 = ReturnInst %3
// CHECK-NEXT:%BB3:
// CHECK-NEXT:  %9 = ResumeGeneratorInst %6
// CHECK-NEXT:  %10 = LoadStackInst %6
// CHECK-NEXT:  %11 = CondBranchInst %10, %BB4, %BB5
// CHECK-NEXT:%BB5:
// CHECK-NEXT:  %12 = ReturnInst undefined : undefined
// CHECK-NEXT:%BB4:
// CHECK-NEXT:  %13 = ReturnInst %9
// CHECK-NEXT:function_end

// CHECK:function useResult#0#1()#4
// CHECK-NEXT:frame = [x#4]
// CHECK-NEXT:%BB0:
// CHECK-NEXT:  %0 = CreateScopeInst %S{useResult#0#1()#4}
// CHECK-NEXT:  %1 = StoreFrameInst undefined : undefined, [x#4], %0
// CHECK-NEXT:  %2 = CreateGeneratorInst %?anon_0_useResult#1#4()#5, %0
// CHECK-NEXT:  %3 = ReturnInst %2 : object
// CHECK-NEXT:function_end

// CHECK:function ?anon_0_useResult#1#4()#5
// CHECK-NEXT:frame = [x#5]
// CHECK-NEXT:%BB0:
// CHECK-NEXT:  %0 = CreateScopeInst %S{?anon_0_useResult#1#4()#5}
// CHECK-NEXT:  %1 = StartGeneratorInst
// CHECK-NEXT:  %2 = AllocStackInst $?anon_0_isReturn_prologue
// CHECK-NEXT:  %3 = ResumeGeneratorInst %2
// CHECK-NEXT:  %4 = LoadStackInst %2
// CHECK-NEXT:  %5 = CondBranchInst %4, %BB1, %BB2
// CHECK-NEXT:%BB2:
// CHECK-NEXT:  %6 = StoreFrameInst undefined : undefined, [x#5], %0
// CHECK-NEXT:  %7 = AllocStackInst $?anon_1_isReturn
// CHECK-NEXT:  %8 = SaveAndYieldInst 1 : number, %BB3
// CHECK-NEXT:%BB1:
// CHECK-NEXT:  %9 = ReturnInst %3
// CHECK-NEXT:%BB3:
// CHECK-NEXT:  %10 = ResumeGeneratorInst %7
// CHECK-NEXT:  %11 = LoadStackInst %7
// CHECK-NEXT:  %12 = CondBranchInst %11, %BB4, %BB5
// CHECK-NEXT:%BB5:
// CHECK-NEXT:  %13 = StoreFrameInst %10, [x#5], %0
// CHECK-NEXT:  %14 = ReturnInst undefined : undefined
// CHECK-NEXT:%BB4:
// CHECK-NEXT:  %15 = ReturnInst %10
// CHECK-NEXT:function_end

// CHECK:function loop#0#1()#6
// CHECK-NEXT:frame = [i#6]
// CHECK-NEXT:%BB0:
// CHECK-NEXT:  %0 = CreateScopeInst %S{loop#0#1()#6}
// CHECK-NEXT:  %1 = StoreFrameInst undefined : undefined, [i#6], %0
// CHECK-NEXT:  %2 = CreateGeneratorInst %?anon_0_loop#1#6()#7, %0
// CHECK-NEXT:  %3 = ReturnInst %2 : object
// CHECK-NEXT:function_end

// CHECK:function ?anon_0_loop#1#6(x)#7
// CHECK-NEXT:frame = [x#7, i#7]
// CHECK-NEXT:%BB0:
// CHECK-NEXT:  %0 = CreateScopeInst %S{?anon_0_loop#1#6()#7}
// CHECK-NEXT:  %1 = StartGeneratorInst
// CHECK-NEXT:  %2 = AllocStackInst $?anon_0_isReturn_prologue
// CHECK-NEXT:  %3 = ResumeGeneratorInst %2
// CHECK-NEXT:  %4 = LoadStackInst %2
// CHECK-NEXT:  %5 = CondBranchInst %4, %BB1, %BB2
// CHECK-NEXT:%BB2:
// CHECK-NEXT:  %6 = StoreFrameInst %x, [x#7], %0
// CHECK-NEXT:  %7 = StoreFrameInst undefined : undefined, [i#7], %0
// CHECK-NEXT:  %8 = StoreFrameInst 0 : number, [i#7], %0
// CHECK-NEXT:  %9 = BranchInst %BB3
// CHECK-NEXT:%BB1:
// CHECK-NEXT:  %10 = ReturnInst %3
// CHECK-NEXT:%BB4:
// CHECK-NEXT:  %11 = LoadFrameInst [x#7], %0
// CHECK-NEXT:  %12 = LoadFrameInst [i#7], %0
// CHECK-NEXT:  %13 = AsNumericInst %12
// CHECK-NEXT:  %14 = UnaryOperatorInst '++', %13 : number|bigint
// CHECK-NEXT:  %15 = StoreFrameInst %14, [i#7], %0
// CHECK-NEXT:  %16 = LoadPropertyInst %11, %13 : number|bigint
// CHECK-NEXT:  %17 = AllocStackInst $?anon_1_isReturn
// CHECK-NEXT:  %18 = SaveAndYieldInst %16, %BB5
// CHECK-NEXT:%BB6:
// CHECK-NEXT:  %19 = ReturnInst undefined : undefined
// CHECK-NEXT:%BB3:
// CHECK-NEXT:  %20 = CondBranchInst true : boolean, %BB4, %BB6
// CHECK-NEXT:%BB7:
// CHECK-NEXT:  %21 = CondBranchInst true : boolean, %BB4, %BB6
// CHECK-NEXT:%BB8:
// CHECK-NEXT:  %22 = BranchInst %BB7
// CHECK-NEXT:%BB5:
// CHECK-NEXT:  %23 = ResumeGeneratorInst %17
// CHECK-NEXT:  %24 = LoadStackInst %17
// CHECK-NEXT:  %25 = CondBranchInst %24, %BB9, %BB10
// CHECK-NEXT:%BB10:
// CHECK-NEXT:  %26 = BranchInst %BB8
// CHECK-NEXT:%BB9:
// CHECK-NEXT:  %27 = ReturnInst %23
// CHECK-NEXT:function_end

// CHECK:function simple2#0#1()#8
// CHECK-NEXT:frame = []
// CHECK-NEXT:%BB0:
// CHECK-NEXT:  %0 = CreateScopeInst %S{simple2#0#1()#8}
// CHECK-NEXT:  %1 = CreateGeneratorInst %?anon_0_simple2#1#8()#9, %0
// CHECK-NEXT:  %2 = ReturnInst %1 : object
// CHECK-NEXT:function_end

// CHECK:function ?anon_0_simple2#1#8()#9
// CHECK-NEXT:frame = []
// CHECK-NEXT:%BB0:
// CHECK-NEXT:  %0 = CreateScopeInst %S{?anon_0_simple2#1#8()#9}
// CHECK-NEXT:  %1 = StartGeneratorInst
// CHECK-NEXT:  %2 = AllocStackInst $?anon_0_isReturn_prologue
// CHECK-NEXT:  %3 = ResumeGeneratorInst %2
// CHECK-NEXT:  %4 = LoadStackInst %2
// CHECK-NEXT:  %5 = CondBranchInst %4, %BB1, %BB2
// CHECK-NEXT:%BB2:
// CHECK-NEXT:  %6 = AllocStackInst $?anon_1_isReturn
// CHECK-NEXT:  %7 = SaveAndYieldInst 1 : number, %BB3
// CHECK-NEXT:%BB1:
// CHECK-NEXT:  %8 = ReturnInst %3
// CHECK-NEXT:%BB3:
// CHECK-NEXT:  %9 = ResumeGeneratorInst %6
// CHECK-NEXT:  %10 = LoadStackInst %6
// CHECK-NEXT:  %11 = CondBranchInst %10, %BB4, %BB5
// CHECK-NEXT:%BB5:
// CHECK-NEXT:  %12 = ReturnInst undefined : undefined
// CHECK-NEXT:%BB4:
// CHECK-NEXT:  %13 = ReturnInst %9
// CHECK-NEXT:function_end

// CHECK:function yieldStar#0#1()#10
// CHECK-NEXT:frame = []
// CHECK-NEXT:%BB0:
// CHECK-NEXT:  %0 = CreateScopeInst %S{yieldStar#0#1()#10}
// CHECK-NEXT:  %1 = CreateGeneratorInst %?anon_0_yieldStar#1#10()#11, %0
// CHECK-NEXT:  %2 = ReturnInst %1 : object
// CHECK-NEXT:function_end

// CHECK:function ?anon_0_yieldStar#1#10()#11
// CHECK-NEXT:frame = []
// CHECK-NEXT:%BB0:
// CHECK-NEXT:  %0 = CreateScopeInst %S{?anon_0_yieldStar#1#10()#11}
// CHECK-NEXT:  %1 = StartGeneratorInst
// CHECK-NEXT:  %2 = AllocStackInst $?anon_0_isReturn_prologue
// CHECK-NEXT:  %3 = ResumeGeneratorInst %2
// CHECK-NEXT:  %4 = LoadStackInst %2
// CHECK-NEXT:  %5 = CondBranchInst %4, %BB1, %BB2
// CHECK-NEXT:%BB2:
// CHECK-NEXT:  %6 = TryLoadGlobalPropertyInst globalObject : object, "foo" : string
// CHECK-NEXT:  %7 = CallInst %6, undefined : undefined
// CHECK-NEXT:  %8 = TryLoadGlobalPropertyInst globalObject : object, "Symbol" : string
// CHECK-NEXT:  %9 = LoadPropertyInst %8, "iterator" : string
// CHECK-NEXT:  %10 = LoadPropertyInst %7, %9
// CHECK-NEXT:  %11 = CallInst %10, %7
// CHECK-NEXT:  %12 = CallBuiltinInst [HermesBuiltin.ensureObject] : number, undefined : undefined, %11, "iterator is not an object" : string
// CHECK-NEXT:  %13 = LoadPropertyInst %11, "next" : string
// CHECK-NEXT:  %14 = AllocStackInst $?anon_1_received
// CHECK-NEXT:  %15 = StoreStackInst undefined : undefined, %14
// CHECK-NEXT:  %16 = AllocStackInst $?anon_2_isReturn
// CHECK-NEXT:  %17 = AllocStackInst $?anon_3_result
// CHECK-NEXT:  %18 = BranchInst %BB3
// CHECK-NEXT:%BB1:
// CHECK-NEXT:  %19 = ReturnInst %3
// CHECK-NEXT:%BB3:
// CHECK-NEXT:  %20 = LoadStackInst %14
// CHECK-NEXT:  %21 = CallInst %13, %11, %20
// CHECK-NEXT:  %22 = CallBuiltinInst [HermesBuiltin.ensureObject] : number, undefined : undefined, %21, "iterator.next() did not return an object" : string
// CHECK-NEXT:  %23 = StoreStackInst %21, %17
// CHECK-NEXT:  %24 = LoadPropertyInst %21, "done" : string
// CHECK-NEXT:  %25 = CondBranchInst %24, %BB4, %BB5
// CHECK-NEXT:%BB5:
// CHECK-NEXT:  %26 = TryStartInst %BB6, %BB7
// CHECK-NEXT:%BB4:
// CHECK-NEXT:  %27 = LoadStackInst %17
// CHECK-NEXT:  %28 = LoadPropertyInst %27, "value" : string
// CHECK-NEXT:  %29 = ReturnInst undefined : undefined
// CHECK-NEXT:%BB8:
// CHECK-NEXT:  %30 = ResumeGeneratorInst %16
// CHECK-NEXT:  %31 = StoreStackInst %30, %14
// CHECK-NEXT:  %32 = LoadStackInst %16
// CHECK-NEXT:  %33 = CondBranchInst %32, %BB9, %BB3
// CHECK-NEXT:%BB6:
// CHECK-NEXT:  %34 = CatchInst
// CHECK-NEXT:  %35 = CallBuiltinInst [HermesBuiltin.getMethod] : number, undefined : undefined, %11, "throw" : string
// CHECK-NEXT:  %36 = CompareBranchInst '===', %35, undefined : undefined, %BB10, %BB11
// CHECK-NEXT:%BB7:
// CHECK-NEXT:  %37 = CallBuiltinInst [HermesBuiltin.generatorSetDelegated] : number, undefined : undefined
// CHECK-NEXT:  %38 = SaveAndYieldInst %21, %BB8
// CHECK-NEXT:%BB9:
// CHECK-NEXT:  %39 = StoreStackInst %30, %14
// CHECK-NEXT:  %40 = BranchInst %BB12
// CHECK-NEXT:%BB12:
// CHECK-NEXT:  %41 = TryEndInst
// CHECK-NEXT:  %42 = CallBuiltinInst [HermesBuiltin.getMethod] : number, undefined : undefined, %11, "return" : string
// CHECK-NEXT:  %43 = CompareBranchInst '===', %42, undefined : undefined, %BB13, %BB14
// CHECK-NEXT:%BB14:
// CHECK-NEXT:  %44 = LoadStackInst %14
// CHECK-NEXT:  %45 = CallInst %42, %11, %44
// CHECK-NEXT:  %46 = CallBuiltinInst [HermesBuiltin.ensureObject] : number, undefined : undefined, %45, "iterator.return() did not return an object" : string
// CHECK-NEXT:  %47 = LoadPropertyInst %45, "done" : string
// CHECK-NEXT:  %48 = CondBranchInst %47, %BB15, %BB16
// CHECK-NEXT:%BB13:
// CHECK-NEXT:  %49 = ReturnInst %30
// CHECK-NEXT:%BB15:
// CHECK-NEXT:  %50 = LoadPropertyInst %45, "value" : string
// CHECK-NEXT:  %51 = ReturnInst %50
// CHECK-NEXT:%BB16:
// CHECK-NEXT:  %52 = CallBuiltinInst [HermesBuiltin.generatorSetDelegated] : number, undefined : undefined
// CHECK-NEXT:  %53 = SaveAndYieldInst %45, %BB8
// CHECK-NEXT:%BB17:
// CHECK-NEXT:  %54 = BranchInst %BB18
// CHECK-NEXT:%BB18:
// CHECK-NEXT:  %55 = TryEndInst
// CHECK-NEXT:  %56 = BranchInst %BB3
// CHECK-NEXT:%BB11:
// CHECK-NEXT:  %57 = CallInst %35, %11, %34
// CHECK-NEXT:  %58 = CallBuiltinInst [HermesBuiltin.ensureObject] : number, undefined : undefined, %57, "iterator.throw() did not return an object" : string
// CHECK-NEXT:  %59 = LoadPropertyInst %57, "done" : string
// CHECK-NEXT:  %60 = CondBranchInst %59, %BB19, %BB20
// CHECK-NEXT:%BB10:
// CHECK-NEXT:  %61 = CallBuiltinInst [HermesBuiltin.getMethod] : number, undefined : undefined, %11, "return" : string
// CHECK-NEXT:  %62 = CompareBranchInst '===', %61, undefined : undefined, %BB21, %BB22
// CHECK-NEXT:%BB19:
// CHECK-NEXT:  %63 = StoreStackInst %57, %17
// CHECK-NEXT:  %64 = BranchInst %BB4
// CHECK-NEXT:%BB20:
// CHECK-NEXT:  %65 = CallBuiltinInst [HermesBuiltin.generatorSetDelegated] : number, undefined : undefined
// CHECK-NEXT:  %66 = SaveAndYieldInst %57, %BB8
// CHECK-NEXT:%BB22:
// CHECK-NEXT:  %67 = CallInst %61, %11
// CHECK-NEXT:  %68 = CallBuiltinInst [HermesBuiltin.ensureObject] : number, undefined : undefined, %67, "iterator.return() did not return an object" : string
// CHECK-NEXT:  %69 = BranchInst %BB21
// CHECK-NEXT:%BB21:
// CHECK-NEXT:  %70 = CallBuiltinInst [HermesBuiltin.throwTypeError] : number, undefined : undefined, "yield* delegate must have a .throw() method" : string
// CHECK-NEXT:  %71 = ReturnInst undefined : undefined
// CHECK-NEXT:function_end

// CHECK:function destr#0#1()#12
// CHECK-NEXT:frame = []
// CHECK-NEXT:%BB0:
// CHECK-NEXT:  %0 = CreateScopeInst %S{destr#0#1()#12}
// CHECK-NEXT:  %1 = CreateGeneratorInst %?anon_0_destr#1#12()#13, %0
// CHECK-NEXT:  %2 = LoadPropertyInst %1 : object, "next" : string
// CHECK-NEXT:  %3 = CallInst %2, %1 : object
// CHECK-NEXT:  %4 = ReturnInst %1 : object
// CHECK-NEXT:function_end

// CHECK:function ?anon_0_destr#1#12(?anon_2_param)#13
// CHECK-NEXT:frame = [x#13]
// CHECK-NEXT:%BB0:
// CHECK-NEXT:  %0 = CreateScopeInst %S{?anon_0_destr#1#12()#13}
// CHECK-NEXT:  %1 = StartGeneratorInst
// CHECK-NEXT:  %2 = AllocStackInst $?anon_0_isReturn_prologue
// CHECK-NEXT:  %3 = ResumeGeneratorInst %2
// CHECK-NEXT:  %4 = LoadStackInst %2
// CHECK-NEXT:  %5 = CondBranchInst %4, %BB1, %BB2
// CHECK-NEXT:%BB2:
// CHECK-NEXT:  %6 = AllocStackInst $?anon_1_isReturn_entry
// CHECK-NEXT:  %7 = AllocStackInst $?anon_3_iter
// CHECK-NEXT:  %8 = AllocStackInst $?anon_4_sourceOrNext
// CHECK-NEXT:  %9 = StoreStackInst %?anon_2_param, %8
// CHECK-NEXT:  %10 = IteratorBeginInst %8
// CHECK-NEXT:  %11 = StoreStackInst %10, %7
// CHECK-NEXT:  %12 = AllocStackInst $?anon_5_iterDone
// CHECK-NEXT:  %13 = StoreStackInst undefined : undefined, %12
// CHECK-NEXT:  %14 = AllocStackInst $?anon_6_iterValue
// CHECK-NEXT:  %15 = StoreStackInst undefined : undefined, %14
// CHECK-NEXT:  %16 = BranchInst %BB3
// CHECK-NEXT:%BB1:
// CHECK-NEXT:  %17 = ReturnInst %3
// CHECK-NEXT:%BB4:
// CHECK-NEXT:  %18 = ResumeGeneratorInst %6
// CHECK-NEXT:  %19 = LoadStackInst %6
// CHECK-NEXT:  %20 = CondBranchInst %19, %BB5, %BB6
// CHECK-NEXT:%BB3:
// CHECK-NEXT:  %21 = IteratorNextInst %7, %8
// CHECK-NEXT:  %22 = LoadStackInst %7
// CHECK-NEXT:  %23 = BinaryOperatorInst '===', %22, undefined : undefined
// CHECK-NEXT:  %24 = StoreStackInst %23, %12
// CHECK-NEXT:  %25 = CondBranchInst %23, %BB7, %BB8
// CHECK-NEXT:%BB8:
// CHECK-NEXT:  %26 = StoreStackInst %21, %14
// CHECK-NEXT:  %27 = BranchInst %BB7
// CHECK-NEXT:%BB7:
// CHECK-NEXT:  %28 = LoadStackInst %14
// CHECK-NEXT:  %29 = StoreFrameInst %28, [x#13], %0
// CHECK-NEXT:  %30 = LoadStackInst %12
// CHECK-NEXT:  %31 = CondBranchInst %30, %BB9, %BB10
// CHECK-NEXT:%BB10:
// CHECK-NEXT:  %32 = IteratorCloseInst %7, false : boolean
// CHECK-NEXT:  %33 = BranchInst %BB9
// CHECK-NEXT:%BB9:
// CHECK-NEXT:  %34 = SaveAndYieldInst undefined : undefined, %BB4
// CHECK-NEXT:%BB6:
// CHECK-NEXT:  %35 = LoadFrameInst [x#13], %0
// CHECK-NEXT:  %36 = AllocStackInst $?anon_8_isReturn
// CHECK-NEXT:  %37 = SaveAndYieldInst %35, %BB11
// CHECK-NEXT:%BB5:
// CHECK-NEXT:  %38 = ReturnInst %18
// CHECK-NEXT:%BB11:
// CHECK-NEXT:  %39 = ResumeGeneratorInst %36
// CHECK-NEXT:  %40 = LoadStackInst %36
// CHECK-NEXT:  %41 = CondBranchInst %40, %BB12, %BB13
// CHECK-NEXT:%BB13:
// CHECK-NEXT:  %42 = ReturnInst undefined : undefined
// CHECK-NEXT:%BB12:
// CHECK-NEXT:  %43 = ReturnInst %39
// CHECK-NEXT:function_end

// CHECK:function initializer#0#1()#14
// CHECK-NEXT:frame = []
// CHECK-NEXT:%BB0:
// CHECK-NEXT:  %0 = CreateScopeInst %S{initializer#0#1()#14}
// CHECK-NEXT:  %1 = CreateGeneratorInst %?anon_0_initializer#1#14()#15, %0
// CHECK-NEXT:  %2 = LoadPropertyInst %1 : object, "next" : string
// CHECK-NEXT:  %3 = CallInst %2, %1 : object
// CHECK-NEXT:  %4 = ReturnInst %1 : object
// CHECK-NEXT:function_end

// CHECK:function ?anon_0_initializer#1#14(x)#15
// CHECK-NEXT:frame = [x#15]
// CHECK-NEXT:%BB0:
// CHECK-NEXT:  %0 = CreateScopeInst %S{?anon_0_initializer#1#14()#15}
// CHECK-NEXT:  %1 = StartGeneratorInst
// CHECK-NEXT:  %2 = AllocStackInst $?anon_0_isReturn_prologue
// CHECK-NEXT:  %3 = ResumeGeneratorInst %2
// CHECK-NEXT:  %4 = LoadStackInst %2
// CHECK-NEXT:  %5 = CondBranchInst %4, %BB1, %BB2
// CHECK-NEXT:%BB2:
// CHECK-NEXT:  %6 = AllocStackInst $?anon_1_isReturn_entry
// CHECK-NEXT:  %7 = BinaryOperatorInst '!==', %x, undefined : undefined
// CHECK-NEXT:  %8 = CondBranchInst %7, %BB3, %BB4
// CHECK-NEXT:%BB1:
// CHECK-NEXT:  %9 = ReturnInst %3
// CHECK-NEXT:%BB5:
// CHECK-NEXT:  %10 = ResumeGeneratorInst %6
// CHECK-NEXT:  %11 = LoadStackInst %6
// CHECK-NEXT:  %12 = CondBranchInst %11, %BB6, %BB7
// CHECK-NEXT:%BB4:
// CHECK-NEXT:  %13 = TryLoadGlobalPropertyInst globalObject : object, "foo" : string
// CHECK-NEXT:  %14 = CallInst %13, undefined : undefined
// CHECK-NEXT:  %15 = BranchInst %BB3
// CHECK-NEXT:%BB3:
// CHECK-NEXT:  %16 = PhiInst %x, %BB2, %14, %BB4
// CHECK-NEXT:  %17 = StoreFrameInst %16, [x#15], %0
// CHECK-NEXT:  %18 = SaveAndYieldInst undefined : undefined, %BB5
// CHECK-NEXT:%BB7:
// CHECK-NEXT:  %19 = AllocStackInst $?anon_2_isReturn
// CHECK-NEXT:  %20 = SaveAndYieldInst 1 : number, %BB8
// CHECK-NEXT:%BB6:
// CHECK-NEXT:  %21 = ReturnInst %10
// CHECK-NEXT:%BB8:
// CHECK-NEXT:  %22 = ResumeGeneratorInst %19
// CHECK-NEXT:  %23 = LoadStackInst %19
// CHECK-NEXT:  %24 = CondBranchInst %23, %BB9, %BB10
// CHECK-NEXT:%BB10:
// CHECK-NEXT:  %25 = ReturnInst undefined : undefined
// CHECK-NEXT:%BB9:
// CHECK-NEXT:  %26 = ReturnInst %22
// CHECK-NEXT:function_end<|MERGE_RESOLUTION|>--- conflicted
+++ resolved
@@ -21,58 +21,6 @@
     yield x[i++];
   }
 }
-<<<<<<< HEAD
-//CHECK-LABEL:function loop()
-//CHECK-NEXT:frame = [i]
-//CHECK-NEXT:%BB0:
-//CHECK-NEXT:  %0 = StoreFrameInst undefined : undefined, [i]
-//CHECK-NEXT:  %1 = CreateGeneratorInst %?anon_0_loop()
-//CHECK-NEXT:  %2 = ReturnInst %1 : object
-//CHECK-NEXT:function_end
-
-//CHECK-LABEL:function ?anon_0_loop(x)
-//CHECK-NEXT:frame = [i, x]
-//CHECK-NEXT:%BB0:
-//CHECK-NEXT:  %0 = StartGeneratorInst
-//CHECK-NEXT:  %1 = AllocStackInst $?anon_0_isReturn_prologue
-//CHECK-NEXT:  %2 = ResumeGeneratorInst %1
-//CHECK-NEXT:  %3 = LoadStackInst %1
-//CHECK-NEXT:  %4 = CondBranchInst %3, %BB1, %BB2
-//CHECK-NEXT:%BB2:
-//CHECK-NEXT:  %5 = StoreFrameInst undefined : undefined, [i]
-//CHECK-NEXT:  %6 = StoreFrameInst %x, [x]
-//CHECK-NEXT:  %7 = StoreFrameInst 0 : number, [i]
-//CHECK-NEXT:  %8 = BranchInst %BB3
-//CHECK-NEXT:%BB1:
-//CHECK-NEXT:  %9 = ReturnInst %2
-//CHECK-NEXT:%BB4:
-//CHECK-NEXT:  %10 = LoadFrameInst [x]
-//CHECK-NEXT:  %11 = LoadFrameInst [i]
-//CHECK-NEXT:  %12 = AsNumberInst %11
-//CHECK-NEXT:  %13 = UnaryOperatorInst '++', %12 : number
-//CHECK-NEXT:  %14 = StoreFrameInst %13, [i]
-//CHECK-NEXT:  %15 = LoadPropertyInst %10, %12 : number
-//CHECK-NEXT:  %16 = AllocStackInst $?anon_1_isReturn
-//CHECK-NEXT:  %17 = SaveAndYieldInst %15, %BB5
-//CHECK-NEXT:%BB6:
-//CHECK-NEXT:  %18 = ReturnInst undefined : undefined
-//CHECK-NEXT:%BB3:
-//CHECK-NEXT:  %19 = CondBranchInst true : boolean, %BB4, %BB6
-//CHECK-NEXT:%BB7:
-//CHECK-NEXT:  %20 = CondBranchInst true : boolean, %BB4, %BB6
-//CHECK-NEXT:%BB8:
-//CHECK-NEXT:  %21 = BranchInst %BB7
-//CHECK-NEXT:%BB5:
-//CHECK-NEXT:  %22 = ResumeGeneratorInst %16
-//CHECK-NEXT:  %23 = LoadStackInst %16
-//CHECK-NEXT:  %24 = CondBranchInst %23, %BB9, %BB10
-//CHECK-NEXT:%BB10:
-//CHECK-NEXT:  %25 = BranchInst %BB8
-//CHECK-NEXT:%BB9:
-//CHECK-NEXT:  %26 = ReturnInst %22
-//CHECK-NEXT:function_end
-=======
->>>>>>> b21aafbc
 
 // Test generation of function expressions.
 var simple2 = function*() {
