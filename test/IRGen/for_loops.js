--- conflicted
+++ resolved
@@ -41,63 +41,10 @@
 }
 
 // Make sure we are not crashing on expressions in the update and init field.
-<<<<<<< HEAD
-//CHECK-LABEL:function test_init_update_exprs(param1)
-//CHECK-NEXT:frame = [i, param1]
-//CHECK-NEXT:  %BB0:
-//CHECK-NEXT:    %0 = StoreFrameInst undefined : undefined, [i]
-//CHECK-NEXT:    %1 = StoreFrameInst %param1, [param1]
-//CHECK-NEXT:    %2 = StoreFrameInst 0 : number, [i]
-//CHECK-NEXT:    %3 = BranchInst %BB1
-//CHECK-NEXT:  %BB2:
-//CHECK-NEXT:    %4 = BranchInst %BB3
-//CHECK-NEXT:  %BB4:
-//CHECK-NEXT:    %5 = BranchInst %BB5
-//CHECK-NEXT:  %BB1:
-//CHECK-NEXT:    %6 = CondBranchInst false : boolean, %BB2, %BB4
-//CHECK-NEXT:  %BB6:
-//CHECK-NEXT:    %7 = CondBranchInst false : boolean, %BB2, %BB4
-//CHECK-NEXT:  %BB3:
-//CHECK-NEXT:    %8 = LoadFrameInst [i]
-//CHECK-NEXT:    %9 = AsNumberInst %8
-//CHECK-NEXT:    %10 = UnaryOperatorInst '++', %9 : number
-//CHECK-NEXT:    %11 = StoreFrameInst %10, [i]
-//CHECK-NEXT:    %12 = BranchInst %BB6
-//CHECK-NEXT:  %BB7:
-//CHECK-NEXT:    %13 = BranchInst %BB8
-//CHECK-NEXT:  %BB9:
-//CHECK-NEXT:    %14 = LoadFrameInst [param1]
-//CHECK-NEXT:    %15 = BranchInst %BB10
-//CHECK-NEXT:  %BB5:
-//CHECK-NEXT:    %16 = CondBranchInst false : boolean, %BB7, %BB9
-//CHECK-NEXT:  %BB11:
-//CHECK-NEXT:    %17 = CondBranchInst false : boolean, %BB7, %BB9
-//CHECK-NEXT:  %BB8:
-//CHECK-NEXT:    %18 = LoadFrameInst [i]
-//CHECK-NEXT:    %19 = AsNumberInst %18
-//CHECK-NEXT:    %20 = UnaryOperatorInst '--', %19 : number
-//CHECK-NEXT:    %21 = StoreFrameInst %20, [i]
-//CHECK-NEXT:    %22 = BranchInst %BB11
-//CHECK-NEXT:  %BB12:
-//CHECK-NEXT:    %23 = BranchInst %BB13
-//CHECK-NEXT:  %BB14:
-//CHECK-NEXT:    %24 = ReturnInst undefined : undefined
-//CHECK-NEXT:  %BB10:
-//CHECK-NEXT:    %25 = CondBranchInst false : boolean, %BB12, %BB14
-//CHECK-NEXT:  %BB15:
-//CHECK-NEXT:    %26 = CondBranchInst false : boolean, %BB12, %BB14
-//CHECK-NEXT:  %BB13:
-//CHECK-NEXT:    %27 = BranchInst %BB15
-//CHECK-NEXT:function_end
-=======
->>>>>>> b21aafbc
 function test_init_update_exprs(param1) {
   for (var i = 0; false ; i++) { }
   for (4        ; false ; --i) { }
   for (param1   ; false ; 2)   { }
-<<<<<<< HEAD
-}
-=======
 }
 
 // Auto-generated content below. Please do not modify manually.
@@ -383,5 +330,4 @@
 // CHECK-NEXT:  %26 = CondBranchInst false : boolean, %BB12, %BB14
 // CHECK-NEXT:%BB13:
 // CHECK-NEXT:  %27 = BranchInst %BB15
-// CHECK-NEXT:function_end
->>>>>>> b21aafbc
+// CHECK-NEXT:function_end