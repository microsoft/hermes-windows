--- conflicted
+++ resolved
@@ -17,10 +17,6 @@
 //CHECK-LABEL:Function<foo>(2 params, {{[0-9]+}} registers, 0 symbols):
 //CHECK-NEXT:Offset in debug table: {{.*}}
 //CHECK-NEXT:    LoadParam         r0, 1
-<<<<<<< HEAD
-//CHECK-NEXT:    ToNumber          r0, r0
-=======
->>>>>>> b21aafbc
 //CHECK-NEXT:    Dec               r1, r0
 //CHECK-NEXT:    LoadConstZero     r0
 //CHECK-NEXT:    LoadConstZero     r3
