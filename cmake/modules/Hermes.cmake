# Copyright (c) Meta Platforms, Inc. and affiliates.
#
# This source code is licensed under the MIT license found in the
# LICENSE file in the root directory of this source tree.

include(CheckCXXCompilerFlag)
include(CheckCCompilerFlag)
include(CheckCXXSourceCompiles)
include(CMakePrintHelpers)

set(HERMES_TOOLS_OUTPUT_DIR "${CMAKE_BINARY_DIR}/bin/${CMAKE_CFG_INTDIR}")

if (CMAKE_CXX_COMPILER_ID MATCHES "GNU")
  set(GCC 1)
  set(GCC_COMPATIBLE 1)
elseif (CMAKE_CXX_COMPILER_ID MATCHES "Clang")
  set(CLANG 1)
  set(GCC_COMPATIBLE 1)
  if (CMAKE_CXX_SIMULATE_ID MATCHES "MSVC")
    set(CLANG_CL 1)
  endif ()
endif ()

# Emscripten with Fastcomp backend in WASM mode generates trapping conversions
# from float/double to int. We require non-trapping behavior.
if (EMSCRIPTEN AND EMSCRIPTEN_FASTCOMP)
  # Note that this flag only affects Wasm, not Asm.js.
  set(CMAKE_EXE_LINKER_FLAGS "${CMAKE_EXE_LINKER_FLAGS} -s BINARYEN_TRAP_MODE=clamp")
endif()

# For compatibility, CMake adds /EHsc, /GR and /DUNICODE by default for MSVC. We want to set those
# flags per target, so remove them.
if (MSVC)
  string(REPLACE "/EHsc" "" CMAKE_CXX_FLAGS "${CMAKE_CXX_FLAGS}")
  string(REPLACE "/GR" "" CMAKE_CXX_FLAGS "${CMAKE_CXX_FLAGS}")
  string(REPLACE "/DUNICODE" "" CMAKE_CXX_FLAGS "${CMAKE_CXX_FLAGS}")
endif (MSVC)

# set stack reserved size to ~10MB
if (MSVC)
  # CMake previously automatically set this value for MSVC builds, but the
  # behavior was changed in CMake 2.8.11 (Issue 12437) to use the MSVC default
  # value (1 MB) which is not enough for some of our stack overflow tests.
  set(CMAKE_EXE_LINKER_FLAGS "${CMAKE_EXE_LINKER_FLAGS} /STACK:10000000")
elseif (MINGW) # FIXME: Also cygwin?
  set(CMAKE_EXE_LINKER_FLAGS "${CMAKE_EXE_LINKER_FLAGS} -Wl,--stack,16777216")
endif ()

if(MSVC)
  # FastDebug Flavor
  # 1. Optmize for speed.
  # 2. Enable full Inlining
  # 3. Link against debug flavored VCRT
  # Note: /O2 and RTC1 are incompatible
  # TODO: /Ox is more debug friendly ?
  string(APPEND CMAKE_CXX_FLAGS_FASTDEBUG "/MDd /O2 /Ob2")
  string(APPEND CMAKE_C_FLAGS_FASTDEBUG "/MDd /O2 /Ob2")
endif()

if (WIN32)
  set(LLVM_HAVE_LINK_VERSION_SCRIPT 0)
  if (CYGWIN)
    set(LLVM_ON_WIN32 0)
    set(LLVM_ON_UNIX 1)
  else (CYGWIN)
    set(LLVM_ON_WIN32 1)
    set(LLVM_ON_UNIX 0)
  endif (CYGWIN)
else (WIN32)
  if (FUCHSIA OR UNIX)
    set(LLVM_ON_WIN32 0)
    set(LLVM_ON_UNIX 1)
    if (APPLE OR ${CMAKE_SYSTEM_NAME} MATCHES "AIX")
      set(LLVM_HAVE_LINK_VERSION_SCRIPT 0)
    else ()
      set(LLVM_HAVE_LINK_VERSION_SCRIPT 1)
    endif ()
  else (FUCHSIA OR UNIX)
    MESSAGE(SEND_ERROR "Unable to determine platform")
  endif (FUCHSIA OR UNIX)
endif (WIN32)

function(hermes_update_compile_flags name)
  get_property(sources TARGET ${name} PROPERTY SOURCES)
  if ("${sources}" MATCHES "\\.c(;|$)")
    set(update_src_props ON)
  endif ()

  set(flags "")

  #if (MSVC)
    # enable function-level linking
    set(flags "${flags} /Gy")
    
    # Ensure debug symbols are generated for all sources.
    set(flags "${flags} /Zi")
  #endif ()

  if (HERMES_ENABLE_EH)
    if (GCC_COMPATIBLE)
      set(flags "${flags} -fexceptions")
    elseif (MSVC)
      set(flags "${flags} /EHsc")
    endif ()
  else ()
    if (GCC_COMPATIBLE)
      set(flags "${flags} -fno-exceptions")
    elseif (MSVC)
      set(flags "${flags} /EHs-c-")
    endif ()
  endif ()

  if (HERMES_ENABLE_RTTI)
    if (GCC_COMPATIBLE)
      set(flags "${flags} -frtti")
    elseif (MSVC)
      set(flags "${flags} /GR")
    endif ()
  else ()
    if (GCC_COMPATIBLE)
      set(flags "${flags} -fno-rtti")
    elseif (MSVC)
      set(flags "${flags} /GR-")
    endif ()
  endif ()

  if (update_src_props)
    foreach (fn ${sources})
      get_filename_component(suf ${fn} EXT)
      if ("${suf}" STREQUAL ".cpp")
        set_property(SOURCE ${fn} APPEND_STRING PROPERTY
          COMPILE_FLAGS "${flags}")
      endif ()
    endforeach ()
  else ()
    # Update target props, since all sources are C++.
    set_property(TARGET ${name} APPEND_STRING PROPERTY
      COMPILE_FLAGS "${flags}")
  endif ()
endfunction()

function(add_hermes_library name)
  cmake_parse_arguments(ARG "" "" "LINK_LIBS" ${ARGN})
  add_library(${name} STATIC ${ARG_UNPARSED_ARGUMENTS})
  target_link_libraries(${name} ${ARG_LINK_LIBS} ${HERMES_LINK_COMPONENTS})
  set_property(TARGET ${name} PROPERTY POSITION_INDEPENDENT_CODE ON)
  hermes_update_compile_flags(${name})
  if (HERMES_ENABLE_BITCODE)
    target_compile_options(${name} PUBLIC "-fembed-bitcode")
  endif ()
endfunction(add_hermes_library)

function(add_hermes_executable name)
  cmake_parse_arguments(ARG "" "" "LINK_LIBS" ${ARGN})
  add_executable(${name} ${ARG_UNPARSED_ARGUMENTS})
  target_link_libraries(${name} ${ARG_LINK_LIBS} ${HERMES_LINK_COMPONENTS})
  hermes_update_compile_flags(${name})
endfunction(add_hermes_executable)

function(add_hermes_tool name)
  add_hermes_executable(${name} ${ARGN})

  # In multi-config build systems, remove the per-config directory and let
  # CMake automatically add it in the component.
  if (NOT "${CMAKE_CFG_INTDIR}" STREQUAL ".")
    string(REPLACE ${CMAKE_CFG_INTDIR} "" HERMES_TOOLS_OUTPUT_DIR "${HERMES_TOOLS_OUTPUT_DIR}")
  endif ()

  set_property(TARGET ${name} PROPERTY RUNTIME_OUTPUT_DIRECTORY
    "${HERMES_TOOLS_OUTPUT_DIR}")
endfunction(add_hermes_tool)

# find_package()is not able to find packages specified with <name>_DIR if
# CMAKE_SYSROOT or CMAKE_FIND_ROOT_PATH is set, because find_file() is being
# restricted in where it looks.
# This wrapper adds <name>_DIR to CMAKE_FIND_ROOT_PATH so find_package() can
# find it.
macro(find_global_package name)
  # If we have a CMAKE_SYSROOT or CMAKE_FIND_ROOT_PATH and <name>_ROOT is set,
  # temporarily add <name>_ROOT to the search path
  if (((NOT "${CMAKE_SYSROOT}" STREQUAL "") OR
  (NOT "${CMAKE_FIND_ROOT_PATH}" STREQUAL "")) AND
  (NOT "${${name}_ROOT}" STREQUAL ""))

    list(APPEND CMAKE_FIND_ROOT_PATH "${${name}_ROOT}")
    find_package(${name} ${ARGN})
    list(REMOVE_AT CMAKE_FIND_ROOT_PATH -1)

  else ()

    find_package(${name} ${ARGN})

  endif ()
endmacro(find_global_package)

function(append value)
  foreach (variable ${ARGN})
    set(${variable} "${${variable}} ${value}" PARENT_SCOPE)
  endforeach (variable)
endfunction()

function(append_if condition value)
  if (${condition})
    foreach (variable ${ARGN})
      set(${variable} "${${variable}} ${value}" PARENT_SCOPE)
    endforeach (variable)
  endif ()
endfunction()

macro(add_flag_if_supported flag name)
  check_c_compiler_flag("-Werror ${flag}" "C_SUPPORTS_${name}")
  append_if("C_SUPPORTS_${name}" "${flag}" CMAKE_C_FLAGS)
  check_cxx_compiler_flag("-Werror ${flag}" "CXX_SUPPORTS_${name}")
  append_if("CXX_SUPPORTS_${name}" "${flag}" CMAKE_CXX_FLAGS)
endmacro()

function(add_flag_or_print_warning flag name)
  check_c_compiler_flag("-Werror ${flag}" "C_SUPPORTS_${name}")
  check_cxx_compiler_flag("-Werror ${flag}" "CXX_SUPPORTS_${name}")
  if (C_SUPPORTS_${name} AND CXX_SUPPORTS_${name})
    message(STATUS "Building with ${flag}")
    set(CMAKE_CXX_FLAGS "${CMAKE_CXX_FLAGS} ${flag}" PARENT_SCOPE)
    set(CMAKE_C_FLAGS "${CMAKE_C_FLAGS} ${flag}" PARENT_SCOPE)
    set(CMAKE_ASM_FLAGS "${CMAKE_ASM_FLAGS} ${flag}" PARENT_SCOPE)
  else ()
    message(WARNING "${flag} is not supported.")
  endif ()
endfunction()


#
# Enable warnings
#
if (XCODE)
  # For Xcode enable several build settings that correspond to
  # many warnings that are on by default in Clang but are
  # not enabled for historical reasons.  For versions of Xcode
  # that do not support these options they will simply
  # be ignored.
  set(CMAKE_XCODE_ATTRIBUTE_GCC_WARN_ABOUT_RETURN_TYPE "YES")
  set(CMAKE_XCODE_ATTRIBUTE_GCC_WARN_ABOUT_MISSING_NEWLINE "YES")
  set(CMAKE_XCODE_ATTRIBUTE_GCC_WARN_UNUSED_VALUE "YES")
  set(CMAKE_XCODE_ATTRIBUTE_GCC_WARN_UNUSED_VARIABLE "YES")
  set(CMAKE_XCODE_ATTRIBUTE_GCC_WARN_SIGN_COMPARE "YES")
  set(CMAKE_XCODE_ATTRIBUTE_GCC_WARN_UNUSED_FUNCTION "YES")
  set(CMAKE_XCODE_ATTRIBUTE_GCC_WARN_INITIALIZER_NOT_FULLY_BRACKETED "YES")
  set(CMAKE_XCODE_ATTRIBUTE_GCC_WARN_HIDDEN_VIRTUAL_FUNCTIONS "YES")
  set(CMAKE_XCODE_ATTRIBUTE_GCC_WARN_UNINITIALIZED_AUTOS "YES")
  set(CMAKE_XCODE_ATTRIBUTE_CLANG_WARN_BOOL_CONVERSION "YES")
  set(CMAKE_XCODE_ATTRIBUTE_CLANG_WARN_EMPTY_BODY "YES")
  set(CMAKE_XCODE_ATTRIBUTE_CLANG_WARN_ENUM_CONVERSION "YES")
  set(CMAKE_XCODE_ATTRIBUTE_CLANG_WARN_INT_CONVERSION "YES")
  set(CMAKE_XCODE_ATTRIBUTE_CLANG_WARN_CONSTANT_CONVERSION "YES")
  set(CMAKE_XCODE_ATTRIBUTE_GCC_WARN_NON_VIRTUAL_DESTRUCTOR "YES")
endif ()

if (MSVC)
  if (CMAKE_CXX_COMPILER_VERSION VERSION_LESS 19.0)
    # For MSVC 2013, disable iterator null pointer checking in debug mode,
    # especially so std::equal(nullptr, nullptr, nullptr) will not assert.
    add_definitions("-D_DEBUG_POINTER_IMPL=")
  endif ()

  if (MSVC11)
    add_definitions(-D_VARIADIC_MAX=10)
  endif ()

  # Add definitions that make MSVC much less annoying.
  add_definitions(
    # For some reason MS wants to deprecate a bunch of standard functions...
    -D_CRT_SECURE_NO_DEPRECATE
    -D_CRT_SECURE_NO_WARNINGS
    -D_CRT_NONSTDC_NO_DEPRECATE
    -D_CRT_NONSTDC_NO_WARNINGS
    -D_SCL_SECURE_NO_DEPRECATE
    -D_SCL_SECURE_NO_WARNINGS
  )

  # Security flags.
  set(CMAKE_EXE_LINKER_FLAGS "${CMAKE_EXE_LINKER_FLAGS} /DYNAMICBASE /guard:cf")
  set(CMAKE_SHARED_LINKER_FLAGS "${CMAKE_SHARED_LINKER_FLAGS} /DYNAMICBASE /guard:cf")
  set(CMAKE_CXX_FLAGS "${CMAKE_CXX_FLAGS} /guard:cf")

  # Tell MSVC to use the Unicode version of the Win32 APIs instead of ANSI.
  #    add_definitions(
  #      -DUNICODE
  #      -D_UNICODE
  #    )

  # Turn warnings into errors.
  #    append("/WX" CMAKE_C_FLAGS CMAKE_CXX_FLAGS)

  # Remove unreferenced data or functions that are COMDATs, or that only have
  # internal linkage.
  append("/Zc:inline" CMAKE_C_FLAGS CMAKE_CXX_FLAGS)

  # "Generate Intrinsic Functions".
  append("/Oi" CMAKE_C_FLAGS CMAKE_CXX_FLAGS)

  # "Enforce type conversion rules".
  append("/Zc:rvalueCast" CMAKE_CXX_FLAGS)

  if (NOT CLANG_CL)
    set(msvc_warning_flags
      # Disabled warnings.
      -wd4141 # Suppress ''modifier' : used more than once' (because of __forceinline combined with inline)
      -wd4146 # Suppress 'unary minus operator applied to unsigned type, result still unsigned'
      -wd4180 # Suppress 'qualifier applied to function type has no meaning; ignored'
      -wd4244 # Suppress ''argument' : conversion from 'type1' to 'type2', possible loss of data'
      -wd4258 # Suppress ''var' : definition from the for loop is ignored; the definition from the enclosing scope is used'
      -wd4267 # Suppress ''var' : conversion from 'size_t' to 'type', possible loss of data'
      -wd4291 # Suppress ''declaration' : no matching operator delete found; memory will not be freed if initialization throws an exception'
      -wd4345 # Suppress 'behavior change: an object of POD type constructed with an initializer of the form () will be default-initialized'
      -wd4351 # Suppress 'new behavior: elements of array 'array' will be default initialized'
      -wd4355 # Suppress ''this' : used in base member initializer list'
      -wd4456 # Suppress 'declaration of 'var' hides local variable'
      -wd4457 # Suppress 'declaration of 'var' hides function parameter'
      -wd4458 # Suppress 'declaration of 'var' hides class member'
      -wd4459 # Suppress 'declaration of 'var' hides global declaration'
      -wd4503 # Suppress ''identifier' : decorated name length exceeded, name was truncated'
      -wd4624 # Suppress ''derived class' : destructor could not be generated because a base class destructor is inaccessible'
      -wd4722 # Suppress 'function' : destructor never returns, potential memory leak
      -wd4800 # Suppress ''type' : forcing value to bool 'true' or 'false' (performance warning)'
      -wd4100 # Suppress 'unreferenced formal parameter'
      -wd4127 # Suppress 'conditional expression is constant'
      -wd4512 # Suppress 'assignment operator could not be generated'
      -wd4505 # Suppress 'unreferenced local function has been removed'
      -wd4610 # Suppress '<class> can never be instantiated'
      -wd4510 # Suppress 'default constructor could not be generated'
      -wd4702 # Suppress 'unreachable code'
      -wd4245 # Suppress 'signed/unsigned mismatch'
      -wd4706 # Suppress 'assignment within conditional expression'
      -wd4310 # Suppress 'cast truncates constant value'
      -wd4701 # Suppress 'potentially uninitialized local variable'
      -wd4703 # Suppress 'potentially uninitialized local pointer variable'
      -wd4389 # Suppress 'signed/unsigned mismatch'
      -wd4611 # Suppress 'interaction between '_setjmp' and C++ object destruction is non-portable'
      -wd4805 # Suppress 'unsafe mix of type <type> and type <type> in operation'
      -wd4204 # Suppress 'nonstandard extension used : non-constant aggregate initializer'
      -wd4577 # Suppress 'noexcept used with no exception handling mode specified; termination on exception is not guaranteed'
      -wd4091 # Suppress 'typedef: ignored on left of '' when no variable is declared'
      # C4592 is disabled because of false positives in Visual Studio 2015
      # Update 1. Re-evaluate the usefulness of this diagnostic with Update 2.
      -wd4592 # Suppress ''var': symbol will be dynamically initialized (implementation limitation)
      -wd4319 # Suppress ''operator' : zero extending 'type' to 'type' of greater size'

      # Ideally, we'd like this warning to be enabled, but MSVC 2013 doesn't
      # support the 'aligned' attribute in the way that clang sources requires (for
      # any code that uses the LLVM_ALIGNAS macro), so this is must be disabled to
      # avoid unwanted alignment warnings.
      # When we switch to requiring a version of MSVC that supports the 'alignas'
      # specifier (MSVC 2015?) this warning can be re-enabled.
      -wd4324 # Suppress 'structure was padded due to __declspec(align())'

      # Promoted warnings.
      -w14062 # Promote 'enumerator in switch of enum is not handled' to level 1 warning.

      # Promoted warnings to errors.
      -we4238 # Promote 'nonstandard extension used : class rvalue used as lvalue' to error.
      )
  endif (NOT CLANG_CL)
  foreach (flag ${msvc_warning_flags})
    append("${flag}" CMAKE_C_FLAGS CMAKE_CXX_FLAGS)
  endforeach (flag)
endif (MSVC)

if (GCC_COMPATIBLE)
  # Don't add -Wall for clang-cl, because it maps -Wall to -Weverything for
  # MSVC compatibility.  /W4 is added above instead.
  if (NOT CLANG_CL)
    append("-Wall" CMAKE_C_FLAGS CMAKE_CXX_FLAGS)
  endif ()

  append("-Wextra -Wno-unused-parameter -Wwrite-strings" CMAKE_C_FLAGS CMAKE_CXX_FLAGS)
  append("-Wcast-qual" CMAKE_CXX_FLAGS)

  # Turn off missing field initializer warnings for gcc to avoid noise from
  # false positives with empty {}. Turn them on otherwise (they're off by
  # default for clang).
  check_cxx_compiler_flag("-Wmissing-field-initializers" CXX_SUPPORTS_MISSING_FIELD_INITIALIZERS_FLAG)
  if (CXX_SUPPORTS_MISSING_FIELD_INITIALIZERS_FLAG)
    if (CMAKE_COMPILER_IS_GNUCXX)
      append("-Wno-missing-field-initializers" CMAKE_C_FLAGS CMAKE_CXX_FLAGS)
    else ()
      append("-Wmissing-field-initializers" CMAKE_C_FLAGS CMAKE_CXX_FLAGS)
    endif ()
  endif ()

  # Disable gcc's potentially uninitialized use analysis as it presents lots of
  # false positives.
  if (CMAKE_COMPILER_IS_GNUCXX)
    check_cxx_compiler_flag("-Wmaybe-uninitialized" MAYBE_UNINITIALIZED_FLAG)
    append_if(MAYBE_UNINITIALIZED_FLAG "-Wno-maybe-uninitialized" CMAKE_CXX_FLAGS)
    if (NOT MAYBE_UNINITIALIZED_FLAG)
      # Only recent versions of gcc make the distinction between -Wuninitialized
      # and -Wmaybe-uninitialized. If -Wmaybe-uninitialized isn't supported, just
      # turn off all uninitialized use warnings.
      check_cxx_compiler_flag("-Wuninitialized" UNINITIALIZED_FLAG)
      append_if(UNINITIALIZED_FLAG "-Wno-uninitialized" CMAKE_CXX_FLAGS)
    endif ()

    # Suppress uninteresting warnings about initializing ArrayRef from initializer lists.
    check_cxx_compiler_flag("-Winit-list-lifetime" INIT_LIST_LIFETIME_FLAG)
    append_if(INIT_LIST_LIFETIME_FLAG "-Wno-init-list-lifetime" CMAKE_CXX_FLAGS)

    # Suppress the redundant move warnings in GCC 9, because it leads to suboptimal
    # recommendations for older compilers that do not implement C++ Core Issue 1579.
    check_cxx_compiler_flag("-Wredundant-move" REDUNDANT_MOVE_FLAG)
    append_if(REDUNDANT_MOVE_FLAG "-Wno-redundant-move" CMAKE_CXX_FLAGS)
  endif ()

  # This warning generates a lot of noise in gtest.
  check_cxx_compiler_flag("-Wdeprecated-copy" DEPRECATED_COPY_FLAG)
  append_if(DEPRECATED_COPY_FLAG "-Wno-deprecated-copy" CMAKE_CXX_FLAGS)

  # Disable -Wclass-memaccess, a C++-only warning from GCC 8 that fires on
  # LLVM's ADT classes.
  check_cxx_compiler_flag("-Wclass-memaccess" CXX_SUPPORTS_CLASS_MEMACCESS_FLAG)
  append_if(CXX_SUPPORTS_CLASS_MEMACCESS_FLAG "-Wno-class-memaccess" CMAKE_CXX_FLAGS)

  # The LLVM libraries have no stable C++ API, so -Wnoexcept-type is not useful.
  check_cxx_compiler_flag("-Wnoexcept-type" CXX_SUPPORTS_NOEXCEPT_TYPE_FLAG)
  append_if(CXX_SUPPORTS_NOEXCEPT_TYPE_FLAG "-Wno-noexcept-type" CMAKE_CXX_FLAGS)

  # Check if -Wnon-virtual-dtor warns even though the class is marked final.
  # If it does, don't add it. So it won't be added on clang 3.4 and older.
  # This also catches cases when -Wnon-virtual-dtor isn't supported by
  # the compiler at all.  This flag is not activated for gcc since it will
  # incorrectly identify a protected non-virtual base when there is a friend
  # declaration. Don't activate this in general on Windows as this warning has
  # too many false positives on COM-style classes, which are destroyed with
  # Release() (PR32286).
  if (NOT CMAKE_COMPILER_IS_GNUCXX AND NOT WIN32)
    set(OLD_CMAKE_REQUIRED_FLAGS ${CMAKE_REQUIRED_FLAGS})
    set(CMAKE_REQUIRED_FLAGS "${CMAKE_REQUIRED_FLAGS} -std=c++14 -Werror=non-virtual-dtor")
    CHECK_CXX_SOURCE_COMPILES("class base {public: virtual void anchor();protected: ~base();};
                             class derived final : public base { public: ~derived();};
                             int main() { return 0; }"
      CXX_WONT_WARN_ON_FINAL_NONVIRTUALDTOR)
    set(CMAKE_REQUIRED_FLAGS ${OLD_CMAKE_REQUIRED_FLAGS})
    append_if(CXX_WONT_WARN_ON_FINAL_NONVIRTUALDTOR
      "-Wnon-virtual-dtor" CMAKE_CXX_FLAGS)
  endif ()

  # Enable -Wdelete-non-virtual-dtor if available.
  add_flag_if_supported("-Wdelete-non-virtual-dtor" DELETE_NON_VIRTUAL_DTOR_FLAG)

  # Avoid triggering arbitrary UB when converting doubles to ints.
<<<<<<< HEAD
  add_flag_if_supported("-fno-strict-float-cast-overflow" NO_STRICT_FLOAT_CAST_OVERFLOW_FLAG)
=======
  # TODO(T108716033) Evaluate adding this flag back in once a new clang is
  # released or XCode is fixed.
  # add_flag_if_supported("-fno-strict-float-cast-overflow" NO_STRICT_FLOAT_CAST_OVERFLOW_FLAG)
>>>>>>> 20404536

  # Disable range loop analysis warnings.
  check_cxx_compiler_flag("-Wrange-loop-analysis" RANGE_ANALYSIS_FLAG)
  append_if(RANGE_ANALYSIS_FLAG "-Wno-range-loop-analysis" CMAKE_CXX_FLAGS)
endif (GCC_COMPATIBLE)<|MERGE_RESOLUTION|>--- conflicted
+++ resolved
@@ -446,13 +446,9 @@
   add_flag_if_supported("-Wdelete-non-virtual-dtor" DELETE_NON_VIRTUAL_DTOR_FLAG)
 
   # Avoid triggering arbitrary UB when converting doubles to ints.
-<<<<<<< HEAD
-  add_flag_if_supported("-fno-strict-float-cast-overflow" NO_STRICT_FLOAT_CAST_OVERFLOW_FLAG)
-=======
   # TODO(T108716033) Evaluate adding this flag back in once a new clang is
   # released or XCode is fixed.
   # add_flag_if_supported("-fno-strict-float-cast-overflow" NO_STRICT_FLOAT_CAST_OVERFLOW_FLAG)
->>>>>>> 20404536
 
   # Disable range loop analysis warnings.
   check_cxx_compiler_flag("-Wrange-loop-analysis" RANGE_ANALYSIS_FLAG)
