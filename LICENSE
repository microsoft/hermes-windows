--- conflicted
+++ resolved
@@ -1,10 +1,7 @@
 MIT License
 
-<<<<<<< HEAD
-Copyright (c) Facebook, Inc. and its affiliates; Microsoft Corporation.
-=======
 Copyright (c) Meta Platforms, Inc. and affiliates.
->>>>>>> 20404536
+Copyright (c) Microsoft Corporation.
 
 Permission is hereby granted, free of charge, to any person obtaining a copy
 of this software and associated documentation files (the "Software"), to deal
