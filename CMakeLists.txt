--- conflicted
+++ resolved
@@ -62,11 +62,7 @@
 # - npm/package.json
 # - hermes-engine.podspec
 project(Hermes
-<<<<<<< HEAD
-        VERSION 0.71.0.20220829
-=======
-        VERSION 0.12.0
->>>>>>> 18147592
+        VERSION 0.71.0.20220831
         LANGUAGES C CXX)
 
 list(APPEND CMAKE_MODULE_PATH "${CMAKE_CURRENT_SOURCE_DIR}/cmake/modules/")
@@ -234,9 +230,6 @@
 
 set(HERMESVM_PLATFORM_LOGGING OFF CACHE BOOL
     "hermesLog(...) is enabled, using the platform's logging mechanism")
-
-set(HERMESJSI_DISABLE_STATS_TIMER OFF CACHE BOOL
-    "Record timing stats for every JS<->C++ transition")
 
 set(HERMES_RUN_WASM OFF CACHE BOOL
     "Emit Asm.js/Wasm unsafe compiler intrinsics")
@@ -416,9 +409,6 @@
 endif()
 if(HERMESVM_PLATFORM_LOGGING)
     add_definitions(-DHERMESVM_PLATFORM_LOGGING)
-endif()
-if(HERMESJSI_DISABLE_STATS_TIMER)
-    add_definitions(-DHERMESJSI_DISABLE_STATS_TIMER)
 endif()
 if(HERMES_RUN_WASM)
     add_definitions(-DHERMES_RUN_WASM)
