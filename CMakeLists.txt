# Copyright (c) Meta Platforms, Inc. and affiliates.
#
# This source code is licensed under the MIT license found in the
# LICENSE file in the root directory of this source tree.

cmake_minimum_required(VERSION 3.13.0)

# Set the VERSION variables based on the project command
if (POLICY CMP0048)
  cmake_policy(SET CMP0048 NEW)
endif()

# find_package uses <PackageName>_ROOT variables.
if (POLICY CMP0074)
  cmake_policy(SET CMP0074 NEW)
endif()
# Include file check macros honor CMAKE_REQUIRED_LIBRARIES.
if (POLICY CMP0075)
  cmake_policy(SET CMP0075 NEW)
endif()

# Only interpret if() arguments as variables or keywords when unquoted.
# CMake emits a warning if this is not set.
if (POLICY CMP0054)
  cmake_policy(SET CMP0054 NEW)
endif()

# Pick up a workaround for a CMake problem from LLVM r282552.
if(POLICY CMP0057)
  cmake_policy(SET CMP0057 NEW)
endif()

# Enable transitive library dependencies
if(POLICY CMP0022)
  cmake_policy(SET CMP0022 NEW)
endif()

# Allow reading the LOCATION property of a target to determine the eventual
# location of build targets. This is needed when building the debugging symbols
# bundles for Apple platforms.
if (POLICY CMP0026)
  cmake_policy(SET CMP0026 OLD)
endif()

# Has to be set before `project` as per documentation
# https://cmake.org/cmake/help/latest/variable/CMAKE_OSX_SYSROOT.html
set(CMAKE_OSX_SYSROOT ${HERMES_APPLE_TARGET_PLATFORM})

if(HERMES_APPLE_TARGET_PLATFORM MATCHES "catalyst")
  set(CMAKE_OSX_SYSROOT "macosx")
  set(CMAKE_CXX_FLAGS ${CMAKE_CXX_FLAGS} "-target x86_64-arm64-apple-ios14.0-macabi -isystem ${CMAKE_OSX_SYSROOT}/System/iOSSupport/usr/include")
  set(CMAKE_C_FLAGS ${CMAKE_C_FLAGS} "-target x86_64-arm64-apple-ios14.0-macabi -isystem ${CMAKE_OSX_SYSROOT}/System/iOSSupport/usr/include")
  set(CMAKE_THREAD_LIBS_INIT "-lpthread")
  set(CMAKE_HAVE_THREADS_LIBRARY 1)
  set(CMAKE_USE_WIN32_THREADS_INIT 0)
  set(CMAKE_USE_PTHREADS_INIT 1)
  set(THREADS_PREFER_PTHREAD_FLAG ON)
endif()

# This must be consistent with the release_version in:
# - android/build.gradle
# - npm/package.json
# - hermes-engine.podspec
project(Hermes
        VERSION 0.12.2
        LANGUAGES C CXX)
<<<<<<< HEAD
# Optional suffix like "rc3"
set(VERSION_SUFFIX "")
=======
>>>>>>> ee8941b8

list(APPEND CMAKE_MODULE_PATH "${CMAKE_CURRENT_SOURCE_DIR}/cmake/modules/")

set(LLVH_SOURCE_DIR ${CMAKE_CURRENT_SOURCE_DIR}/external/llvh)

include(Hermes)
include(Lit)

<<<<<<< HEAD
set(HERMES_RELEASE_VERSION ${PROJECT_VERSION}-${VERSION_SUFFIX})
=======
# This is not a cache variable so that it is recomputed when the project
# version is updated.
if(NOT DEFINED HERMES_RELEASE_VERSION)
  set(HERMES_RELEASE_VERSION ${PROJECT_VERSION})
endif()
>>>>>>> ee8941b8

find_package(Python COMPONENTS Interpreter)
if (NOT Python_Interpreter_FOUND)
  message(FATAL_ERROR "Unable to find Python interpreter, required for builds and testing.
Please install Python or specify the PYTHON_EXECUTABLE CMake variable.")
endif()

# Project options.

set(HERMES_IS_ANDROID OFF CACHE BOOL
  "Building for Android")

set(HERMES_IS_MOBILE_BUILD ${HERMES_IS_ANDROID} CACHE BOOL
  "Building for a mobile device")

set(HERMESVM_GCKIND HADES
  CACHE STRING
  "HermesVM GC type: either MALLOC or HADES")

# Hermes VM opcode stats profiling
set(HERMESVM_PROFILER_OPCODE OFF CACHE BOOL
  "Enable opcode stats profiling in hermes VM")

# Hermes VM basic block profiling
set(HERMESVM_PROFILER_BB OFF CACHE BOOL
  "Enable basic block profiling in hermes VM")

# Hermes VM JS Function profiling
set(HERMESVM_PROFILER_JSFUNCTION OFF CACHE BOOL
  "Enable JS Function profiling in hermes VM")

# Hermes VM native call profiling
set(HERMESVM_PROFILER_NATIVECALL OFF CACHE BOOL
  "Enable native call profiling in hermes VM")

CHECK_CXX_SOURCE_COMPILES(
        "int main() { void *p = &&label; goto *p; label: return 0; }"
        HAVE_COMPUTED_GOTO)
if(HAVE_COMPUTED_GOTO)
    set(DEFAULT_INTERPRETER_THREADING ON)
else()
    set(DEFAULT_INTERPRETER_THREADING OFF)
endif()

set(HERMESVM_INDIRECT_THREADING ${DEFAULT_INTERPRETER_THREADING} CACHE BOOL
  "Enable the indirect threaded interpreter")

set(HERMESVM_ALLOW_COMPRESSED_POINTERS ON CACHE BOOL
  "Enable compressed pointers. If this is on and the target is a 64-bit build, compressed pointers will be used.")

if(APPLE OR WIN32)
    set(DEFAULT_CONTIGUOUS_HEAP OFF)
else()
    set(DEFAULT_CONTIGUOUS_HEAP ON)
endif()

set(HERMESVM_ALLOW_CONTIGUOUS_HEAP ${DEFAULT_CONTIGUOUS_HEAP} CACHE BOOL
  "If this is on and compressed pointers are used, the heap will be allocated in a contiguous 4GB region.")

set(HERMESVM_ALLOW_HUGE_PAGES OFF CACHE BOOL
        "Enable huge pages to back the GC managed heap. Only useful on Linux.")

# Note that smaller heap segments will lower the maximum number of properties
# that can be stored in an object.
set(HERMESVM_HEAP_SEGMENT_SIZE_KB 4096
        CACHE STRING
        "Size of segments in the GC managed heap in KB. Must be a power of 2.")

set(HERMESVM_ALLOW_CONCURRENT_GC ON CACHE BOOL
        "Enable concurrency in the GC for 64-bit builds.")

set(HERMESVM_ALLOW_INLINE_ASM ON CACHE BOOL
        "Allow the use of inline assembly in VM code.")

set(HERMESVM_API_TRACE_ANDROID_REPLAY OFF CACHE BOOL
  "Simulate Android config on Linux in API tracing.")

# Hermes VM Handle sanitization (moving the heap after every alloc)
set(HERMESVM_SANITIZE_HANDLES OFF CACHE BOOL
  "Enable Handle sanitization")

set(HERMESVM_CRASH_TRACE OFF CACHE BOOL
  "Enable recording of instructions for crash debugging depending on VMExperiments")

# Enable Address Sanitizer
set(HERMES_ENABLE_ADDRESS_SANITIZER OFF CACHE BOOL
  "Enable -fsanitize=address")

# Enable Undefined Behavior Sanitizer
set(HERMES_ENABLE_UNDEFINED_BEHAVIOR_SANITIZER OFF CACHE BOOL
  "Enable -fsanitize=undefined")

# Enable Thread Sanitizer
set(HERMES_ENABLE_THREAD_SANITIZER OFF CACHE BOOL
  "Enable -fsanitize=thread")

# Enable Trace PC Guard
set(HERMES_ENABLE_TRACE_PC_GUARD OFF CACHE BOOL
  "Enable -fsanitize-coverage=trace-pc-guard")

set(HERMES_ENABLE_CODE_COVERAGE OFF CACHE BOOL
  "Enables code coverage to be collected from binaries. Coverage output will be placed in a subdirectory called \"coverage\" of the build directory.")

set(HERMES_ENABLE_LIBFUZZER OFF CACHE BOOL
  "Enable libfuzzer")

set(HERMES_ENABLE_FUZZILLI OFF CACHE BOOL
  "Enable fuzzilli")

set(HERMES_ENABLE_TOOLS ON CACHE BOOL
  "Enable CLI tools")

# Enable bitcode
set(HERMES_ENABLE_BITCODE OFF CACHE BOOL
  "Include bitcode with the framework")

# Set linker flag for building the fuzzer
set(HERMES_FUZZING_FLAG "-fsanitize=fuzzer" CACHE STRING
  "Linker argument to link fuzz targets against a given fuzzer.")

# Build with -DHERMES_SLOW_DEBUG for debug builds
# This does not affect release builds
set(HERMES_SLOW_DEBUG ON CACHE BOOL
  "Enable slow checks in Debug builds")

# On CentOS:
#   sudo yum install zlib-static glibc-static ncurses-static readline-static
set(HERMES_STATIC_LINK OFF CACHE BOOL
  "Link Hermes statically. May only work on GNU/Linux.")

set(HERMES_USE_STATIC_ICU OFF CACHE BOOL
  "Force static linking of ICU. May only work on GNU/Linux.")

set(HERMES_UNICODE_LITE OFF CACHE BOOL
  "Enable to use internal no-op unicode functionality instead of relying on underlying system libraries")

set(HERMES_ENABLE_DEBUGGER ON CACHE BOOL
  "Build with debugger support")

set(HERMES_ENABLE_IR_INSTRUMENTATION OFF CACHE BOOL
    "Build IR instrumentation support")

set(HERMES_FACEBOOK_BUILD OFF CACHE BOOL
    "Build Facebook (rather than open-source) version of Hermes")

set(HERMESVM_EXCEPTION_ON_OOM OFF CACHE BOOL
    "GC Out-of-memory raises an exception, rather than causing a crash")

set(HERMESVM_PLATFORM_LOGGING OFF CACHE BOOL
    "hermesLog(...) is enabled, using the platform's logging mechanism")

set(HERMESJSI_DISABLE_STATS_TIMER OFF CACHE BOOL
    "Record timing stats for every JS<->C++ transition")

set(HERMES_RUN_WASM OFF CACHE BOOL
    "Emit Asm.js/Wasm unsafe compiler intrinsics")

set(HERMES_USE_FLOWPARSER OFF CACHE BOOL
  "Use libflowparser for parsing es6")

set(HERMES_ENABLE_WERROR OFF CACHE BOOL
  "Whether the build should have -Werror enabled")

set(HERMES_ENABLE_WIN10_ICU_FALLBACK ON CACHE BOOL
  "Whether to allow falling back on Win10 ICU")

set(HERMES_GITHUB_RESOURCE_DIR "" CACHE STRING
  "A directory with additional files to bundle in the GitHub release")

set(ANDROID_LINUX_PERF_PATH ""
  CACHE STRING
  "If buildling for Android, full path to <linux/perf_events.h>")

set(HERMES_MSVC_MP ON CACHE STRING
  "Enable /MP in MSVC for parallel builds")

set(EMSCRIPTEN_FASTCOMP OFF CACHE BOOL
  "Emscripten is using the fastcomp backend instead of the LLVM one")

set(HERMES_ENABLE_INTL OFF CACHE BOOL
  "Enable JS Intl support (WIP)")

set(HERMES_ENABLE_TEST_SUITE ON CACHE BOOL
  "Enable the test suite")

set(HERMES_BUILD_APPLE_FRAMEWORK ON CACHE BOOL
  "Whether to build the libhermes target as a framework bundle or dylib on Apple platforms")

set(HERMES_BUILD_APPLE_DSYM OFF CACHE BOOL
  "Whether to build a DWARF debugging symbols bundle")

set(HERMES_BUILD_NODE_HERMES OFF CACHE BOOL "Whether to build node-hermes")

set(HERMES_BUILD_LEAN_LIBHERMES OFF CACHE BOOL "Exclude the Hermes compiler from libhermes.")

set(HERMES_BUILD_SHARED_JSI OFF CACHE BOOL "Build JSI as a shared library.")

if (HERMES_IS_ANDROID)
  add_definitions(-DHERMES_PLATFORM_UNICODE=HERMES_PLATFORM_UNICODE_JAVA)
endif()

if(HERMES_BUILD_APPLE_DSYM)
  set(CMAKE_CXX_FLAGS "${CMAKE_CXX_FLAGS} -gdwarf")
endif()

if (HERMES_IS_MOBILE_BUILD)
  add_definitions(-DHERMES_IS_MOBILE_BUILD)
endif()

# Enable debug mode by default
if ((NOT GENERATOR_IS_MULTI_CONFIG) AND CMAKE_BUILD_TYPE STREQUAL "")
    set(CMAKE_BUILD_TYPE Debug)
endif()

if (HERMES_STATIC_LINK)
  append("-static" CMAKE_EXE_LINKER_FLAGS)
  set(HERMES_USE_STATIC_ICU ON)
  set(CMAKE_FIND_LIBRARY_SUFFIXES "${CMAKE_STATIC_LIBRARY_SUFFIX}")
endif()

<<<<<<< HEAD
if (NOT "${CMAKE_CXX_COMPILER_ID}" MATCHES "MSVC")
  # Check if the linker supports --gc-sections
  # We can't simply CHECK_CXX_COMPILER_FLAG("-Wl,--gc-sections" ..) because CMake
  # will compile and link separately and only passes the flag during compilation.
  set(OLD_CMAKE_EXE_LINKER_FLAGS "${CMAKE_EXE_LINKER_FLAGS}")
  set(CMAKE_EXE_LINKER_FLAGS "--gc-sections")
  CHECK_CXX_COMPILER_FLAG("" HAVE_GC_SECTIONS)
  set(CMAKE_EXE_LINKER_FLAGS "${OLD_CMAKE_EXE_LINKER_FLAGS}")

  if(HAVE_GC_SECTIONS)
    set(OPTIONAL_GC_SECTIONS "-Wl,--gc-sections")
  else()
    set(OPTIONAL_GC_SECTIONS "")
  endif()
=======
# Check if the linker supports --gc-sections and ICF.
# We can't simply CHECK_CXX_COMPILER_FLAG("-Wl,--gc-sections" ..) because CMake
# will compile and link separately and only passes the flag during compilation.
# TODO: Use check_linker_flag once we have CMake 3.18.
set(OLD_CMAKE_EXE_LINKER_FLAGS "${CMAKE_EXE_LINKER_FLAGS}")
set(CMAKE_EXE_LINKER_FLAGS "${OLD_CMAKE_EXE_LINKER_FLAGS} -Wl,--gc-sections")
CHECK_CXX_COMPILER_FLAG("" HAVE_GC_SECTIONS)
set(CMAKE_EXE_LINKER_FLAGS "${OLD_CMAKE_EXE_LINKER_FLAGS} -Wl,--icf=safe")
CHECK_CXX_COMPILER_FLAG("" HAVE_ICF)
set(CMAKE_EXE_LINKER_FLAGS "${OLD_CMAKE_EXE_LINKER_FLAGS}")

if(HAVE_GC_SECTIONS)
  add_flag_if_supported("-ffunction-sections" FUNCTION_SECTIONS)
  add_flag_if_supported("-fdata-sections" DATA_SECTIONS)
  list(APPEND HERMES_EXTRA_LINKER_FLAGS "LINKER:--gc-sections")
endif()

if(HAVE_ICF)
  add_flag_if_supported("-faddrsig" ADDRSIG)
  list(APPEND HERMES_EXTRA_LINKER_FLAGS "LINKER:--icf=safe")
>>>>>>> ee8941b8
endif()

# Make the HERMES_RELEASE_VERSION accessible for version printing in C++.
if(HERMES_RELEASE_VERSION)
    add_definitions(-DHERMES_RELEASE_VERSION="${HERMES_RELEASE_VERSION}")
endif()

if(HERMES_ENABLE_IR_INSTRUMENTATION)
    add_definitions(-DHERMES_ENABLE_IR_INSTRUMENTATION)
endif()

add_definitions(-DHERMESVM_GC_${HERMESVM_GCKIND})

set(HERMES_PROFILER_MODE_IN_LIT_TEST "NONE")
if(HERMESVM_PROFILER_OPCODE)
    add_definitions(-DHERMESVM_PROFILER_OPCODE)
    set(HERMES_PROFILER_MODE_IN_LIT_TEST "OPCODE")
endif()
if(HERMESVM_PROFILER_BB)
    add_definitions(-DHERMESVM_PROFILER_BB)
    set(HERMES_PROFILER_MODE_IN_LIT_TEST "BB")
endif()
if(HERMESVM_PROFILER_JSFUNCTION)
    add_definitions(-DHERMESVM_PROFILER_JSFUNCTION)
    set(HERMES_PROFILER_MODE_IN_LIT_TEST "SAMPLING")
endif()
if(HERMESVM_PROFILER_NATIVECALL)
    add_definitions(-DHERMESVM_PROFILER_NATIVECALL)
    set(HERMES_PROFILER_MODE_IN_LIT_TEST "EXTERN")
endif()
if(HERMESVM_INDIRECT_THREADING)
    add_definitions(-DHERMESVM_INDIRECT_THREADING)
endif()
if(HERMESVM_ALLOW_COMPRESSED_POINTERS)
    add_definitions(-DHERMESVM_ALLOW_COMPRESSED_POINTERS)
endif()
if(HERMESVM_ALLOW_CONTIGUOUS_HEAP)
    add_definitions(-DHERMESVM_ALLOW_CONTIGUOUS_HEAP)
endif()
if(HERMESVM_ALLOW_HUGE_PAGES)
    add_definitions(-DHERMESVM_ALLOW_HUGE_PAGES)
endif()
add_definitions(-DHERMESVM_HEAP_SEGMENT_SIZE_KB=${HERMESVM_HEAP_SEGMENT_SIZE_KB})
if(HERMESVM_ALLOW_CONCURRENT_GC)
    add_definitions(-DHERMESVM_ALLOW_CONCURRENT_GC)
endif()
if(HERMESVM_ALLOW_INLINE_ASM)
    add_definitions(-DHERMESVM_ALLOW_INLINE_ASM)
endif()
if(HERMESVM_API_TRACE_ANDROID_REPLAY)
    add_definitions(-DHERMESVM_API_TRACE_ANDROID_REPLAY)
endif()
if(HERMESVM_SANITIZE_HANDLES)
    add_definitions(-DHERMESVM_SANITIZE_HANDLES)
endif()
if(HERMESVM_CRASH_TRACE)
    add_definitions(-DHERMESVM_CRASH_TRACE=1)
endif()
if (HERMES_ENABLE_ADDRESS_SANITIZER)
    append("-fsanitize=address" CMAKE_CXX_FLAGS CMAKE_C_FLAGS CMAKE_EXE_LINKER_FLAGS)
    # GCC does not automatically link libpthread when using ASAN
    append("-lpthread" CMAKE_EXE_LINKER_FLAGS)
endif()
if (HERMES_ENABLE_UNDEFINED_BEHAVIOR_SANITIZER)
    add_definitions(-DHERMES_UBSAN)
    # Do not enable the vptr sanitizer, as it requires RTTI.
    append("-fsanitize=undefined -fno-sanitize=vptr -fno-sanitize-recover=undefined" CMAKE_CXX_FLAGS CMAKE_C_FLAGS CMAKE_EXE_LINKER_FLAGS)
endif()
if (HERMES_ENABLE_THREAD_SANITIZER)
    append("-fsanitize=thread" CMAKE_CXX_FLAGS CMAKE_C_FLAGS CMAKE_EXE_LINKER_FLAGS)
endif()
if (HERMES_ENABLE_TRACE_PC_GUARD)
    append("-fsanitize-coverage=trace-pc-guard" CMAKE_CXX_FLAGS CMAKE_C_FLAGS CMAKE_EXE_LINKER_FLAGS)
endif()
if (HERMES_ENABLE_CODE_COVERAGE)
    if("${CMAKE_CXX_COMPILER_ID}" MATCHES "Clang")
        append("-fprofile-instr-generate -fcoverage-mapping" CMAKE_CXX_FLAGS CMAKE_C_FLAGS)
    else()
        message(FATAL_ERROR "Code coverage flags not defined for this compiler: ${CMAKE_CXX_COMPILER_ID}")
    endif()
endif()
if(HERMES_FACEBOOK_BUILD)
    add_definitions(-DHERMES_FACEBOOK_BUILD)
endif()
if(HERMESVM_EXCEPTION_ON_OOM)
    set(HERMES_ENABLE_EH ON)
    add_definitions(-DHERMESVM_EXCEPTION_ON_OOM)
endif()
if(HERMESVM_PLATFORM_LOGGING)
    add_definitions(-DHERMESVM_PLATFORM_LOGGING)
endif()
if(HERMESJSI_DISABLE_STATS_TIMER)
    add_definitions(-DHERMESJSI_DISABLE_STATS_TIMER)
endif()
if(HERMES_RUN_WASM)
    add_definitions(-DHERMES_RUN_WASM)
endif()
if (NOT (ANDROID_LINUX_PERF_PATH STREQUAL ""))
  add_definitions(-DANDROID_LINUX_PERF_PATH="${ANDROID_LINUX_PERF_PATH}")
endif()

if (HERMES_ENABLE_INTL)
  add_definitions(-DHERMES_ENABLE_INTL)
endif()

if (HERMES_ENABLE_WERROR)
  # Turn all warnings into errors on GCC-compatible compilers.
  if (GCC_COMPATIBLE)
    append("-Werror" CMAKE_CXX_FLAGS CMAKE_C_FLAGS)
  endif()
endif()

# Collect all header files and add them to the IDE.
file(GLOB_RECURSE ALL_HEADER_FILES "*.h")

if(HERMES_SLOW_DEBUG)
  # Enable HERMES_SLOW_DEBUG in Debug mode
  set_property(DIRECTORY APPEND PROPERTY
      COMPILE_DEFINITIONS $<$<CONFIG:Debug>:HERMES_SLOW_DEBUG>)
endif()

set(HERMES_ASSUMED_BUILD_MODE_IN_LIT_TEST $<IF:$<CONFIG:Debug>,dbg,opt>)

if (GCC_COMPATIBLE)
  # Don't export symbols unless we explicitly say so
  set(CMAKE_CXX_FLAGS "${CMAKE_CXX_FLAGS} -fvisibility=hidden")
elseif ("${CMAKE_CXX_COMPILER_ID}" MATCHES "MSVC")
  # C4068 unknown pragma
  set(CMAKE_CXX_FLAGS "${CMAKE_CXX_FLAGS} -wd4068")
  # C4200 nonstandard extension used: zero-sized array in struct/union
  set(CMAKE_CXX_FLAGS "${CMAKE_CXX_FLAGS} -wd4200")
  # C4201 nonstandard extension used: nameless struct/union
  set(CMAKE_CXX_FLAGS "${CMAKE_CXX_FLAGS} -wd4201")
  # C4530 C++ exception handler used, but unwind semantics are not enabled
  set(CMAKE_CXX_FLAGS "${CMAKE_CXX_FLAGS} -wd4530")
  # C4251 class X needs to have dll-interface to be used by clients of class Y
  set(CMAKE_CXX_FLAGS "${CMAKE_CXX_FLAGS} -wd4251")
  # C4275: non dll-interface class X used as base for dll-interface class Y
  set(CMAKE_CXX_FLAGS "${CMAKE_CXX_FLAGS} -wd4275")
  # C4646: function declared with 'noreturn' has non-void return type
  set(CMAKE_CXX_FLAGS "${CMAKE_CXX_FLAGS} -wd4646")
  # C4312: 'reinterpret_cast': conversion from 'X' to 'hermes::vm::GCCell *' of greater size
  set(CMAKE_CXX_FLAGS "${CMAKE_CXX_FLAGS} -wd4312")
  # Parallelize build
  if (HERMES_MSVC_MP)
    add_compile_options( /MP )
  endif()
endif()

if ("${CMAKE_C_COMPILER_ID}" MATCHES "MSVC")
  # Enable source linking
  # NOTE: Dependencies are not properly setup here.
  #       Currently, CMake does not know to re-link if SOURCE_LINK_JSON changes
  #       Currently, CMake does not re-generate SOURCE_LINK_JSON if git's HEAD changes
  if ("${CMAKE_C_COMPILER_VERSION}" VERSION_GREATER_EQUAL "19.20")
    include(SourceLink)
    file(TO_NATIVE_PATH "${PROJECT_BINARY_DIR}/source_link.json" SOURCE_LINK_JSON)
    source_link(${PROJECT_SOURCE_DIR} ${SOURCE_LINK_JSON})
    set(CMAKE_EXE_LINKER_FLAGS "${CMAKE_EXE_LINKER_FLAGS} /SOURCELINK:${SOURCE_LINK_JSON}")
    set(CMAKE_SHARED_LINKER_FLAGS "${CMAKE_SHARED_LINKER_FLAGS} /SOURCELINK:${SOURCE_LINK_JSON}")
  else()
    message(WARNING "Disabling SourceLink due to old version of MSVC. Please update to VS2019!")
  endif()
endif()

# Export a JSON file with the compilation commands that external tools can use
# to analyze the source code of the project.
set(CMAKE_EXPORT_COMPILE_COMMANDS ON)

# Attempt to use system ICU first, if none specified.
# Don't need ICU on Apple, Emscripten, and Android.
if (APPLE OR EMSCRIPTEN OR HERMES_IS_ANDROID)
  set(ICU_FOUND 1)
endif()

if (NOT ICU_FOUND)
  if (NOT ICU_ROOT)
    set(FB_ICU_ROOT_A "/mnt/gvfs/third-party2/icu/4e8f3e00e1c7d7315fd006903a9ff7f073dfc02b/53.1/gcc-5-glibc-2.23/9bc6787")
    set(FB_ICU_ROOT_B "/mnt/gvfs/third-party2/icu/4e8f3e00e1c7d7315fd006903a9ff7f073dfc02b/53.1/gcc-4.8.1-glibc-2.17/c3f970a/")
    if(EXISTS ${FB_ICU_ROOT_A})
      set(ICU_ROOT ${FB_ICU_ROOT_A})
    elseif(EXISTS ${FB_ICU_ROOT_B})
      set(ICU_ROOT ${FB_ICU_ROOT_B})
    endif()
  endif()
  set(CMAKE_FIND_LIBRARY_SUFFIXES_OLD "${CMAKE_FIND_LIBRARY_SUFFIXES}")
  if (HERMES_USE_STATIC_ICU)
    add_definitions(-DU_STATIC_IMPLEMENTATION)
    set(CMAKE_FIND_LIBRARY_SUFFIXES "${CMAKE_STATIC_LIBRARY_SUFFIX}")
  endif()

  # FindICU uses ICU_ROOT variable as a hint
  # Include 'uc' twice for static libraries that depend on each other.
  find_global_package(ICU 52 COMPONENTS uc i18n data uc)

  set(CMAKE_FIND_LIBRARY_SUFFIXES "${CMAKE_FIND_LIBRARY_SUFFIXES_OLD}")

  if (ICU_FOUND)
    foreach(LIB_FILE ${ICU_LIBRARIES})
      get_filename_component(LIB_DIR ${LIB_FILE} DIRECTORY)
      list(APPEND ICU_RPATH ${LIB_DIR})
    endforeach(LIB_FILE)
    list(REMOVE_DUPLICATES ICU_RPATH)
    message("icu dir: ${ICU_RPATH}")
    include_directories(${ICU_INCLUDE_DIRS})
  endif()
endif()

# ICU is available on Windows, but only since Windows 10 v1703.
# Therefore, use it only as fallback.
if (NOT ICU_FOUND AND HERMES_ENABLE_WIN10_ICU_FALLBACK AND
    WIN32 AND # Windows 32 or 64 bit
    # At least Windows 10 version 1703 (aka Creators Update)
    NOT ${CMAKE_SYSTEM_VERSION} VERSION_LESS "10.0.15063")
  add_definitions(-DUSE_WIN10_ICU)
  set(ICU_FOUND 1)
  set(ICU_INCLUDE_DIRS ${CMAKE_CURRENT_SOURCE_DIR}/external/icu_decls)
  set(ICU_LIBRARIES
    icuuc icuin
  )
  include_directories(${ICU_INCLUDE_DIRS})
  message("Using Windows 10 built-in ICU")
endif()

# If we have no ICU, then error out.
if (NOT ICU_FOUND)
  message(FATAL_ERROR "Unable to find ICU.")
endif()

# Declare a function that links ICU for the given target.
# This adds the correct -rpath link flag as necessary.
function(hermes_link_icu target_name)
  get_target_property(target_type ${target_name} TYPE)
<<<<<<< HEAD
#  target_link_libraries(${target_name} PRIVATE ${ICU_LIBRARIES})
=======
  target_link_libraries(${target_name} ${ICU_LIBRARIES})
>>>>>>> ee8941b8

  if (HERMES_USE_STATIC_ICU)
    if ((NOT EMSCRIPTEN) AND target_type MATCHES "EXECUTABLE|STATIC_LIBRARY")
      target_link_libraries(${target_name} dl pthread)
    elseif(target_type MATCHES "MODULE_LIBRARY|SHARED_LIBRARY")
      message(WARNING "ICU cannot be statically linked against shared library target ${target_name}")
    endif()
  endif()

  if (ICU_RPATH)
    set_property(TARGET ${target_name} APPEND PROPERTY
                  INSTALL_RPATH ${ICU_RPATH})
    set_property(TARGET ${target_name} PROPERTY
                  BUILD_WITH_INSTALL_RPATH TRUE)
  endif()
endfunction()

if (APPLE)
  find_library(CORE_FOUNDATION CoreFoundation)
  find_library(FOUNDATION Foundation)
else()
  set(CORE_FOUNDATION "")
  set(FOUNDATION "")
endif()

if (HERMES_USE_FLOWPARSER)
  if (CMAKE_SYSTEM_NAME STREQUAL Darwin AND NOT HERMES_BUILD_32_BITS)
    set(LIBFLOWPARSER ${CMAKE_CURRENT_SOURCE_DIR}/external/flowparser/libflowparser-mac.a)
  elseif (CMAKE_SYSTEM_NAME STREQUAL Linux AND NOT HERMES_BUILD_32_BITS)
    set(LIBFLOWPARSER ${CMAKE_CURRENT_SOURCE_DIR}/external/flowparser/libflowparser-linux.a)
  else()
    set(LIBFLOWPARSER "")
    set(HERMES_USE_FLOWPARSER OFF)
  endif()
endif()

if (HERMES_USE_FLOWPARSER)
  add_definitions(-DHERMES_USE_FLOWPARSER)
endif()

if (HERMES_ENABLE_DEBUGGER)
  add_definitions(-DHERMES_ENABLE_DEBUGGER)
endif()

<<<<<<< HEAD
if (HERMES_MSVC_CHECKED_ITERATORS)
  add_definitions(-D_ITERATOR_DEBUG_LEVEL=1)
endif()

if (HERMES_MSVC_USE_PLATFORM_UNICODE_WINGLOB)
  add_definitions(-DUSE_PLATFORM_UNICODE_WINGLOB)
endif()

set(CMAKE_XCODE_ATTRIBUTE_CLANG_CXX_LANGUAGE_STANDARD "c++14")

set(HERMES_SOURCE_DIR ${CMAKE_CURRENT_SOURCE_DIR})
set(HERMES_BINARY_DIR ${CMAKE_CURRENT_BINARY_DIR})
=======
set(CMAKE_XCODE_ATTRIBUTE_CLANG_CXX_LANGUAGE_STANDARD "c++17")
>>>>>>> ee8941b8

# JSI_DIR has always priority over other folders.
# It's used by React Native when building Hermes from source so
# the copy of JSI inside `react-native/ReactCommon/jsi` can be used.
if(JSI_DIR)
  if(EXISTS ${JSI_DIR})
    set(HERMES_JSI_DIR ${JSI_DIR})
  else()
    message(FATAL_ERROR "You specified a JSI directory with -DJSI_DIR but JSI can't be found there.")
  endif()
elseif(EXISTS ${CMAKE_CURRENT_SOURCE_DIR}/API/jsi)
  set(HERMES_JSI_DIR ${CMAKE_CURRENT_SOURCE_DIR}/API/jsi)
elseif(EXISTS ${CMAKE_CURRENT_SOURCE_DIR}/../jsi)
  set(HERMES_JSI_DIR ${CMAKE_CURRENT_SOURCE_DIR}/../jsi)
else()
  message(FATAL_ERROR "Unable to find jsi.")
endif()

include_directories(
  external/llvh/include
  external/llvh/gen/include
  ${CMAKE_CURRENT_BINARY_DIR}/external/llvh/include
)

include_directories(BEFORE
  ${CMAKE_CURRENT_BINARY_DIR}/include
  ${CMAKE_CURRENT_SOURCE_DIR}/include
  ${CMAKE_CURRENT_SOURCE_DIR}/external/flowparser/include
  ${CMAKE_CURRENT_SOURCE_DIR}/external
  )

if(HERMES_IS_ANDROID)
  find_package(fbjni REQUIRED CONFIG)
endif()

set(CMAKE_CXX_STANDARD 17)
set(CMAKE_CXX_STANDARD_REQUIRED ON)
set(CMAKE_CXX_EXTENSIONS OFF)

add_subdirectory(external/llvh)
add_subdirectory(utils/hermes-lit)
add_subdirectory(lib)
add_subdirectory(public)
add_subdirectory(external)
add_subdirectory(API)
add_subdirectory(android/intltest/java/com/facebook/hermes/test)
add_subdirectory(unsupported)

if(HERMES_ENABLE_TOOLS)
  add_subdirectory(tools)
endif()

# Make sure JSI is compiled with PIC
set(save_CMAKE_POSITION_INDEPENDENT_CODE ${CMAKE_POSITION_INDEPENDENT_CODE})
set(CMAKE_POSITION_INDEPENDENT_CODE ON)
set(save_BUILD_SHARED_LIBS ${BUILD_SHARED_LIBS})
set(BUILD_SHARED_LIBS ${HERMES_BUILD_SHARED_JSI})
add_subdirectory(${HERMES_JSI_DIR}/jsi ${CMAKE_CURRENT_BINARY_DIR}/jsi)
set(BUILD_SHARED_LIBS ${save_BUILD_SHARED_LIBS})
set(CMAKE_POSITION_INDEPENDENT_CODE ${save_CMAKE_POSITION_INDEPENDENT_CODE})

if (EXISTS ${CMAKE_CURRENT_SOURCE_DIR}/facebook)
    add_subdirectory(facebook)
endif()

# Configure the test suites
#
if(HERMES_ENABLE_TEST_SUITE)
  if(NOT HERMES_ENABLE_TOOLS)
    message(FATAL_ERROR, "Running the test-suite requires the CLI tools to be built.")
  endif()

  add_subdirectory(unittests)

  list(APPEND HERMES_TEST_DEPS
    HermesUnitTests
    hermes
    hermesc
    hvm
    interp-dispatch-bench
    hdb
    hbcdump
    hbc-attribute
    hbc-deltaprep
    hbc-diff
    dependency-extractor
    )

  if(HERMES_BUILD_NODE_HERMES)
    list(APPEND HERMES_TEST_DEPS node-hermes)
  endif()

  set(coverage_directory "")
  if (HERMES_ENABLE_CODE_COVERAGE)
    set(coverage_directory ${CMAKE_CURRENT_BINARY_DIR}/${CMAKE_CFG_INTDIR}/coverage)
  endif()

  set(HERMES_LIT_TEST_PARAMS
    test_exec_root=${CMAKE_CURRENT_BINARY_DIR}/test
    unittests_dir=${CMAKE_CURRENT_BINARY_DIR}/unittests
    debugger_enabled=${HERMES_ENABLE_DEBUGGER}
    intl_enabled=${HERMES_ENABLE_INTL}
    use_flowparser=${HERMES_USE_FLOWPARSER}
    hbc_deltaprep=${HERMES_TOOLS_OUTPUT_DIR}/hbc-deltaprep
    dependency_extractor=${HERMES_TOOLS_OUTPUT_DIR}/dependency-extractor
    FileCheck=${HERMES_TOOLS_OUTPUT_DIR}//FileCheck
    hermes=${HERMES_TOOLS_OUTPUT_DIR}/hermes
    hermesc=${HERMES_TOOLS_OUTPUT_DIR}/hermesc
    hdb=${HERMES_TOOLS_OUTPUT_DIR}/hdb
    hbcdump=${HERMES_TOOLS_OUTPUT_DIR}/hbcdump
    hbc-deltaprep=${HERMES_TOOLS_OUTPUT_DIR}/hbc-deltaprep
    hbc_diff=${HERMES_TOOLS_OUTPUT_DIR}/hbc-diff
    build_mode=${HERMES_ASSUMED_BUILD_MODE_IN_LIT_TEST}
    exception_on_oom_enabled=${HERMESVM_EXCEPTION_ON_OOM}
    node_hermes_enabled_flag=${HERMES_BUILD_NODE_HERMES}
    node-hermes=${HERMES_TOOLS_OUTPUT_DIR}/node-hermes
    profiler=${HERMES_PROFILER_MODE_IN_LIT_TEST}
    gc=${HERMESVM_GCKIND}
    ubsan=${HERMES_ENABLE_UNDEFINED_BEHAVIOR_SANITIZER}
    coverage=${coverage_directory}
    )

  set(LLVH_LIT_ARGS "-sv")

  add_lit_testsuite(check-hermes "Running the Hermes regression tests"
    ${CMAKE_CURRENT_SOURCE_DIR}/test
    ${CMAKE_CURRENT_SOURCE_DIR}/unittests
    PARAMS ${HERMES_LIT_TEST_PARAMS}
    DEPENDS ${HERMES_TEST_DEPS}
    ARGS ${HERMES_TEST_EXTRA_ARGS}
    )
  set_target_properties(check-hermes PROPERTIES FOLDER "Hermes regression tests")
endif()

# This is how github release files are built.

set(HERMES_GITHUB_DIR ${CMAKE_CURRENT_BINARY_DIR}/github)
file(MAKE_DIRECTORY ${HERMES_GITHUB_DIR})
string(TOLOWER ${CMAKE_SYSTEM_NAME} HERMES_GITHUB_SYSTEM_NAME)

if(HERMES_ENABLE_TOOLS)
  set(HERMES_CLI_GITHUB_FILE hermes-cli-${HERMES_GITHUB_SYSTEM_NAME}-v${HERMES_RELEASE_VERSION}.tar.gz)
  set(HERMES_GITHUB_BUNDLE_DIR ${CMAKE_CURRENT_BINARY_DIR}/bundle)

  # If the github release should include extra files (like dlls)
  if (HERMES_GITHUB_RESOURCE_DIR STREQUAL "")
    set(HERMES_GITHUB_EXTRAS "")
  else()
    if (IS_DIRECTORY ${HERMES_GITHUB_RESOURCE_DIR})
      file(GLOB HERMES_GITHUB_EXTRAS "${HERMES_GITHUB_RESOURCE_DIR}/*")
    else()
      message(FATAL_ERROR "Extra resource dir not found: ${HERMES_GITHUB_RESOURCE_DIR}")
    endif()
  endif()

  # We need this as a separate target because Ninja doesn't run PRE_BUILD/PRE_LINKs in time
  add_custom_command(
    OUTPUT ${HERMES_GITHUB_BUNDLE_DIR}
    COMMAND ${CMAKE_COMMAND} -E make_directory ${HERMES_GITHUB_BUNDLE_DIR})
  add_custom_target(make_bundle_dir DEPENDS ${HERMES_GITHUB_BUNDLE_DIR})

  add_custom_command(
    OUTPUT ${HERMES_GITHUB_DIR}/${HERMES_CLI_GITHUB_FILE}
    WORKING_DIRECTORY ${HERMES_GITHUB_BUNDLE_DIR}
    DEPENDS hermes hermesc hdb hbcdump make_bundle_dir
    VERBATIM
    COMMAND
      # We need bin/hermes or Release/bin/hermes.exe in a predictable location
      ${CMAKE_COMMAND} -E copy $<TARGET_FILE:hermes> $<TARGET_FILE:hermesc> $<TARGET_FILE:hdb> $<TARGET_FILE:hbcdump> ${HERMES_GITHUB_EXTRAS} .
    COMMAND
      ${CMAKE_COMMAND} -E tar zcf ${HERMES_GITHUB_DIR}/${HERMES_CLI_GITHUB_FILE} .
  )

  add_custom_target(
    github-cli-release
    DEPENDS ${HERMES_GITHUB_DIR}/${HERMES_CLI_GITHUB_FILE})
endif()<|MERGE_RESOLUTION|>--- conflicted
+++ resolved
@@ -62,13 +62,8 @@
 # - npm/package.json
 # - hermes-engine.podspec
 project(Hermes
-        VERSION 0.12.2
+        VERSION 0.69.0
         LANGUAGES C CXX)
-<<<<<<< HEAD
-# Optional suffix like "rc3"
-set(VERSION_SUFFIX "")
-=======
->>>>>>> ee8941b8
 
 list(APPEND CMAKE_MODULE_PATH "${CMAKE_CURRENT_SOURCE_DIR}/cmake/modules/")
 
@@ -77,15 +72,11 @@
 include(Hermes)
 include(Lit)
 
-<<<<<<< HEAD
-set(HERMES_RELEASE_VERSION ${PROJECT_VERSION}-${VERSION_SUFFIX})
-=======
 # This is not a cache variable so that it is recomputed when the project
 # version is updated.
 if(NOT DEFINED HERMES_RELEASE_VERSION)
   set(HERMES_RELEASE_VERSION ${PROJECT_VERSION})
 endif()
->>>>>>> ee8941b8
 
 find_package(Python COMPONENTS Interpreter)
 if (NOT Python_Interpreter_FOUND)
@@ -222,7 +213,11 @@
 set(HERMES_UNICODE_LITE OFF CACHE BOOL
   "Enable to use internal no-op unicode functionality instead of relying on underlying system libraries")
 
-set(HERMES_ENABLE_DEBUGGER ON CACHE BOOL
+set(HERMES_ENABLE_DEBUGGER_DEFAULT OFF)
+if (NOT HERMES_IS_MOBILE_BUILD)
+    set(HERMES_ENABLE_DEBUGGER_DEFAULT ON)
+endif()
+set(HERMES_ENABLE_DEBUGGER ${HERMES_ENABLE_DEBUGGER_DEFAULT} CACHE BOOL
   "Build with debugger support")
 
 set(HERMES_ENABLE_IR_INSTRUMENTATION OFF CACHE BOOL
@@ -306,43 +301,28 @@
   set(CMAKE_FIND_LIBRARY_SUFFIXES "${CMAKE_STATIC_LIBRARY_SUFFIX}")
 endif()
 
-<<<<<<< HEAD
 if (NOT "${CMAKE_CXX_COMPILER_ID}" MATCHES "MSVC")
-  # Check if the linker supports --gc-sections
+  # Check if the linker supports --gc-sections and ICF.
   # We can't simply CHECK_CXX_COMPILER_FLAG("-Wl,--gc-sections" ..) because CMake
   # will compile and link separately and only passes the flag during compilation.
+  # TODO: Use check_linker_flag once we have CMake 3.18.
   set(OLD_CMAKE_EXE_LINKER_FLAGS "${CMAKE_EXE_LINKER_FLAGS}")
-  set(CMAKE_EXE_LINKER_FLAGS "--gc-sections")
+  set(CMAKE_EXE_LINKER_FLAGS "${OLD_CMAKE_EXE_LINKER_FLAGS} -Wl,--gc-sections")
   CHECK_CXX_COMPILER_FLAG("" HAVE_GC_SECTIONS)
+  set(CMAKE_EXE_LINKER_FLAGS "${OLD_CMAKE_EXE_LINKER_FLAGS} -Wl,--icf=safe")
+  CHECK_CXX_COMPILER_FLAG("" HAVE_ICF)
   set(CMAKE_EXE_LINKER_FLAGS "${OLD_CMAKE_EXE_LINKER_FLAGS}")
 
   if(HAVE_GC_SECTIONS)
-    set(OPTIONAL_GC_SECTIONS "-Wl,--gc-sections")
-  else()
-    set(OPTIONAL_GC_SECTIONS "")
-  endif()
-=======
-# Check if the linker supports --gc-sections and ICF.
-# We can't simply CHECK_CXX_COMPILER_FLAG("-Wl,--gc-sections" ..) because CMake
-# will compile and link separately and only passes the flag during compilation.
-# TODO: Use check_linker_flag once we have CMake 3.18.
-set(OLD_CMAKE_EXE_LINKER_FLAGS "${CMAKE_EXE_LINKER_FLAGS}")
-set(CMAKE_EXE_LINKER_FLAGS "${OLD_CMAKE_EXE_LINKER_FLAGS} -Wl,--gc-sections")
-CHECK_CXX_COMPILER_FLAG("" HAVE_GC_SECTIONS)
-set(CMAKE_EXE_LINKER_FLAGS "${OLD_CMAKE_EXE_LINKER_FLAGS} -Wl,--icf=safe")
-CHECK_CXX_COMPILER_FLAG("" HAVE_ICF)
-set(CMAKE_EXE_LINKER_FLAGS "${OLD_CMAKE_EXE_LINKER_FLAGS}")
-
-if(HAVE_GC_SECTIONS)
-  add_flag_if_supported("-ffunction-sections" FUNCTION_SECTIONS)
-  add_flag_if_supported("-fdata-sections" DATA_SECTIONS)
-  list(APPEND HERMES_EXTRA_LINKER_FLAGS "LINKER:--gc-sections")
-endif()
-
-if(HAVE_ICF)
-  add_flag_if_supported("-faddrsig" ADDRSIG)
-  list(APPEND HERMES_EXTRA_LINKER_FLAGS "LINKER:--icf=safe")
->>>>>>> ee8941b8
+    add_flag_if_supported("-ffunction-sections" FUNCTION_SECTIONS)
+    add_flag_if_supported("-fdata-sections" DATA_SECTIONS)
+    list(APPEND HERMES_EXTRA_LINKER_FLAGS "LINKER:--gc-sections")
+  endif()
+
+  if(HAVE_ICF)
+    add_flag_if_supported("-faddrsig" ADDRSIG)
+    list(APPEND HERMES_EXTRA_LINKER_FLAGS "LINKER:--icf=safe")
+  endif()
 endif()
 
 # Make the HERMES_RELEASE_VERSION accessible for version printing in C++.
@@ -576,11 +556,7 @@
 # This adds the correct -rpath link flag as necessary.
 function(hermes_link_icu target_name)
   get_target_property(target_type ${target_name} TYPE)
-<<<<<<< HEAD
-#  target_link_libraries(${target_name} PRIVATE ${ICU_LIBRARIES})
-=======
-  target_link_libraries(${target_name} ${ICU_LIBRARIES})
->>>>>>> ee8941b8
+#  target_link_libraries(${target_name} ${ICU_LIBRARIES})
 
   if (HERMES_USE_STATIC_ICU)
     if ((NOT EMSCRIPTEN) AND target_type MATCHES "EXECUTABLE|STATIC_LIBRARY")
@@ -625,7 +601,6 @@
   add_definitions(-DHERMES_ENABLE_DEBUGGER)
 endif()
 
-<<<<<<< HEAD
 if (HERMES_MSVC_CHECKED_ITERATORS)
   add_definitions(-D_ITERATOR_DEBUG_LEVEL=1)
 endif()
@@ -634,13 +609,7 @@
   add_definitions(-DUSE_PLATFORM_UNICODE_WINGLOB)
 endif()
 
-set(CMAKE_XCODE_ATTRIBUTE_CLANG_CXX_LANGUAGE_STANDARD "c++14")
-
-set(HERMES_SOURCE_DIR ${CMAKE_CURRENT_SOURCE_DIR})
-set(HERMES_BINARY_DIR ${CMAKE_CURRENT_BINARY_DIR})
-=======
 set(CMAKE_XCODE_ATTRIBUTE_CLANG_CXX_LANGUAGE_STANDARD "c++17")
->>>>>>> ee8941b8
 
 # JSI_DIR has always priority over other folders.
 # It's used by React Native when building Hermes from source so
