--- conflicted
+++ resolved
@@ -71,11 +71,7 @@
 # - npm/package.json
 # - hermes-engine.podspec
 project(Hermes
-<<<<<<< HEAD
-        VERSION 0.10.0
-=======
         VERSION 0.11.0
->>>>>>> 20404536
         LANGUAGES C CXX)
 # Optional suffix like "-rc3"
 set(VERSION_SUFFIX "")
@@ -526,7 +522,6 @@
 # This adds the correct -rpath link flag as necessary.
 function(hermes_link_icu target_name)
   get_target_property(target_type ${target_name} TYPE)
-#  target_link_libraries(${target_name} PRIVATE ${ICU_LIBRARIES})
 #  target_link_libraries(${target_name} PRIVATE ${ICU_LIBRARIES})
 
   if (HERMES_USE_STATIC_ICU)
