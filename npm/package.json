--- conflicted
+++ resolved
@@ -1,9 +1,5 @@
 {
-<<<<<<< HEAD
-  "version": "0.9.0-ms.8",
-=======
-  "version": "0.10.0",
->>>>>>> 98f50286
+  "version": "0.10.0-ms.1",
   "scripts": {
     "unpack-builds": "node unpack-builds.js",
     "unpack-builds-dev": "node unpack-builds.js --dev",
