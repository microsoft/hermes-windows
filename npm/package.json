{
<<<<<<< HEAD
  "version": "0.8.0-ms.0",
=======
  "version": "0.8.1",
>>>>>>> 0bac657c
  "scripts": {
    "unpack-builds": "node unpack-builds.js",
    "unpack-builds-dev": "node unpack-builds.js --dev",
    "create-npms": "node create-npms.js",
    "create-npms-dev": "node create-npms.js --dev"
  },
  "dependencies": {
    "command-line-args": "^5.1.1",
    "request": "^2.88.0",
    "tar": "^4.4.8",
    "shelljs": "^0.8.3"
  }
}<|MERGE_RESOLUTION|>--- conflicted
+++ resolved
@@ -1,9 +1,5 @@
 {
-<<<<<<< HEAD
-  "version": "0.8.0-ms.0",
-=======
-  "version": "0.8.1",
->>>>>>> 0bac657c
+  "version": "0.8.1-ms.0",
   "scripts": {
     "unpack-builds": "node unpack-builds.js",
     "unpack-builds-dev": "node unpack-builds.js --dev",
